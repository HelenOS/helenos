--- conflicted
+++ resolved
@@ -64,10 +64,6 @@
 # Default framebuffer depth
 CONFIG_BFB_BPP = 16
 
-<<<<<<< HEAD
-# Include userspace unit tests (PCUT)
-CONFIG_PCUT_TESTS = y
-=======
 # Dynamic linking support
 CONFIG_RTLD = y
 
@@ -76,7 +72,9 @@
 
 # Link against shared libraries
 CONFIG_USE_SHARED_LIBS = y
->>>>>>> 15674715
+
+# Include userspace unit tests (PCUT)
+CONFIG_PCUT_TESTS = y
 
 # Include development files (headers, libraries)
 CONFIG_DEVEL_FILES = y
