/*
 * Copyright (c) 2024 Jiri Svoboda
 * Copyright (c) 2014 Martin Decky
 * All rights reserved.
 *
 * Redistribution and use in source and binary forms, with or without
 * modification, are permitted provided that the following conditions
 * are met:
 *
 * - Redistributions of source code must retain the above copyright
 *   notice, this list of conditions and the following disclaimer.
 * - Redistributions in binary form must reproduce the above copyright
 *   notice, this list of conditions and the following disclaimer in the
 *   documentation and/or other materials provided with the distribution.
 * - The name of the author may not be used to endorse or promote products
 *   derived from this software without specific prior written permission.
 *
 * THIS SOFTWARE IS PROVIDED BY THE AUTHOR ``AS IS'' AND ANY EXPRESS OR
 * IMPLIED WARRANTIES, INCLUDING, BUT NOT LIMITED TO, THE IMPLIED WARRANTIES
 * OF MERCHANTABILITY AND FITNESS FOR A PARTICULAR PURPOSE ARE DISCLAIMED.
 * IN NO EVENT SHALL THE AUTHOR BE LIABLE FOR ANY DIRECT, INDIRECT,
 * INCIDENTAL, SPECIAL, EXEMPLARY, OR CONSEQUENTIAL DAMAGES (INCLUDING, BUT
 * NOT LIMITED TO, PROCUREMENT OF SUBSTITUTE GOODS OR SERVICES; LOSS OF USE,
 * DATA, OR PROFITS; OR BUSINESS INTERRUPTION) HOWEVER CAUSED AND ON ANY
 * THEORY OF LIABILITY, WHETHER IN CONTRACT, STRICT LIABILITY, OR TORT
 * (INCLUDING NEGLIGENCE OR OTHERWISE) ARISING IN ANY WAY OUT OF THE USE OF
 * THIS SOFTWARE, EVEN IF ADVISED OF THE POSSIBILITY OF SUCH DAMAGE.
 */

/** @addtogroup abi_generic
 * @{
 */
/**
 * @file interface.h
 * @brief List of all known interfaces and their codes.
 */

#ifndef _ABI_IPC_INTERFACES_H_
#define _ABI_IPC_INTERFACES_H_

#include <abi/fourcc.h>

enum {
	IFACE_EXCHANGE_MASK = 0x03,
	IFACE_MOD_MASK      = 0x04,
};

/** Interface exchange management style
 *
 */
typedef enum {
	/** No explicit exchange management
	 *
	 * Suitable for protocols which use a single
	 * IPC message per exchange only.
	 */
	IFACE_EXCHANGE_ATOMIC = 0x00,

	/** Exchange management via mutual exclusion
	 *
	 * Suitable for any kind of client/server
	 * communication, but with possibly limited
	 * parallelism.
	 */
	IFACE_EXCHANGE_SERIALIZE = 0x01,

	/** Exchange management via connection cloning
	 *
	 * Suitable for servers which support client
	 * connection tracking and connection cloning.
	 */
	IFACE_EXCHANGE_PARALLEL = 0x02
} iface_exch_mgmt_t;

/** Interface modifiers
 *
 */
typedef enum {
	IFACE_MOD_NONE = 0x00,
	IFACE_MOD_CALLBACK = 0x04
} iface_mod_t;

typedef enum {
	INTERFACE_ANY = 0,
	INTERFACE_LOADER =
	    FOURCC_COMPACT('l', 'o', 'a', 'd') | IFACE_EXCHANGE_SERIALIZE,
	INTERFACE_PAGER =
	    FOURCC_COMPACT('p', 'a', 'g', 'e') | IFACE_EXCHANGE_ATOMIC,
	INTERFACE_LOGGER_WRITER =
	    FOURCC_COMPACT('l', 'o', 'g', 'w') | IFACE_EXCHANGE_SERIALIZE,
	INTERFACE_LOGGER_CONTROL =
	    FOURCC_COMPACT('l', 'o', 'g', 'c') | IFACE_EXCHANGE_SERIALIZE,
	INTERFACE_CORECFG =
	    FOURCC_COMPACT('c', 'c', 'f', 'g') | IFACE_EXCHANGE_SERIALIZE,
	INTERFACE_FS =
	    FOURCC_COMPACT('f', 's', ' ', ' ') | IFACE_EXCHANGE_SERIALIZE,
	INTERFACE_VFS =
	    FOURCC_COMPACT('v', 'f', 's', ' ') | IFACE_EXCHANGE_PARALLEL,
	INTERFACE_VFS_DRIVER =
	    FOURCC_COMPACT('v', 'f', 's', 'd') | IFACE_EXCHANGE_SERIALIZE,
	INTERFACE_VFS_DRIVER_CB =
	    FOURCC_COMPACT('v', 'f', 's', 'd') | IFACE_EXCHANGE_PARALLEL | IFACE_MOD_CALLBACK,
	INTERFACE_BLOCK =
	    FOURCC_COMPACT('b', 'l', 'd', 'v') | IFACE_EXCHANGE_SERIALIZE,
	INTERFACE_BLOCK_CB =
	    FOURCC_COMPACT('b', 'l', 'd', 'v') | IFACE_EXCHANGE_SERIALIZE | IFACE_MOD_CALLBACK,
	INTERFACE_CONSOLE =
	    FOURCC_COMPACT('c', 'o', 'n', 's') | IFACE_EXCHANGE_SERIALIZE,
	INTERFACE_INPUT =
	    FOURCC_COMPACT('i', 'n', 'd', 'v') | IFACE_EXCHANGE_ATOMIC,
	INTERFACE_INPUT_CB =
	    FOURCC_COMPACT('i', 'n', 'd', 'v') | IFACE_EXCHANGE_SERIALIZE | IFACE_MOD_CALLBACK,
	INTERFACE_OUTPUT =
	    FOURCC_COMPACT('o', 'u', 'd', 'v') | IFACE_EXCHANGE_SERIALIZE,
	INTERFACE_HOUND =
	    FOURCC_COMPACT('h', 'o', 'u', 'n') | IFACE_EXCHANGE_PARALLEL,
	INTERFACE_LOC_SUPPLIER =
	    FOURCC_COMPACT('l', 'o', 'c', 's') | IFACE_EXCHANGE_SERIALIZE,
	INTERFACE_LOC_CONSUMER =
	    FOURCC_COMPACT('l', 'o', 'c', 'c') | IFACE_EXCHANGE_SERIALIZE,
	INTERFACE_LOC_CB =
	    FOURCC_COMPACT('l', 'o', 'c', ' ') | IFACE_EXCHANGE_SERIALIZE | IFACE_MOD_CALLBACK,
	INTERFACE_DEVMAN_DEVICE =
	    FOURCC_COMPACT('d', 'v', 'd', 'v') | IFACE_EXCHANGE_PARALLEL,
	INTERFACE_DEVMAN_PARENT =
	    FOURCC_COMPACT('d', 'v', 'p', 't') | IFACE_EXCHANGE_SERIALIZE,
	INTERFACE_IRC =
	    FOURCC_COMPACT('i', 'r', 'c', ' ') | IFACE_EXCHANGE_SERIALIZE,
	INTERFACE_DDF =
	    FOURCC_COMPACT('d', 'd', 'f', ' ') | IFACE_EXCHANGE_SERIALIZE,
	INTERFACE_DDF_DEVMAN =
	    FOURCC_COMPACT('d', 'd', 'f', 'm') | IFACE_EXCHANGE_SERIALIZE,
	INTERFACE_DDF_CLIENT =
	    FOURCC_COMPACT('d', 'd', 'f', 'c') | IFACE_EXCHANGE_SERIALIZE,
	INTERFACE_DDF_DRIVER =
	    FOURCC_COMPACT('d', 'd', 'f', 'd') | IFACE_EXCHANGE_SERIALIZE,
	INTERFACE_INET =
	    FOURCC_COMPACT('i', 'n', 'e', 't') | IFACE_EXCHANGE_SERIALIZE,
	INTERFACE_INET_CB =
	    FOURCC_COMPACT('i', 'n', 'e', 't') | IFACE_EXCHANGE_SERIALIZE | IFACE_MOD_CALLBACK,
	INTERFACE_INETCFG =
	    FOURCC_COMPACT('i', 'c', 'f', 'g') | IFACE_EXCHANGE_SERIALIZE,
	INTERFACE_INETPING =
	    FOURCC_COMPACT('i', 'p', 'n', 'g') | IFACE_EXCHANGE_SERIALIZE,
	INTERFACE_INETPING_CB =
	    FOURCC_COMPACT('i', 'p', 'n', 'g') | IFACE_EXCHANGE_SERIALIZE | IFACE_MOD_CALLBACK,
	INTERFACE_DHCP =
	    FOURCC_COMPACT('d', 'h', 'c', 'p') | IFACE_EXCHANGE_SERIALIZE,
	INTERFACE_DNSR =
	    FOURCC_COMPACT('d', 'n', 's', 'r') | IFACE_EXCHANGE_SERIALIZE,
	INTERFACE_IPLINK =
	    FOURCC_COMPACT('i', 'p', 'l', 'k') | IFACE_EXCHANGE_SERIALIZE,
	INTERFACE_IPLINK_CB =
	    FOURCC_COMPACT('i', 'p', 'l', 'k') | IFACE_EXCHANGE_SERIALIZE | IFACE_MOD_CALLBACK,
	INTERFACE_TCP =
	    FOURCC_COMPACT('t', 'c', 'p', ' ') | IFACE_EXCHANGE_SERIALIZE,
	INTERFACE_TCP_CB =
	    FOURCC_COMPACT('t', 'c', 'p', ' ') | IFACE_EXCHANGE_SERIALIZE | IFACE_MOD_CALLBACK,
	INTERFACE_UDP =
	    FOURCC_COMPACT('u', 'd', 'p', ' ') | IFACE_EXCHANGE_SERIALIZE,
	INTERFACE_UDP_CB =
	    FOURCC_COMPACT('u', 'd', 'p', ' ') | IFACE_EXCHANGE_SERIALIZE | IFACE_MOD_CALLBACK,
	INTERFACE_CLIPBOARD =
	    FOURCC_COMPACT('c', 'l', 'i', 'p') | IFACE_EXCHANGE_SERIALIZE,
	INTERFACE_CHAR_CB =
	    FOURCC_COMPACT('b', 'l', 'd', 'v') | IFACE_EXCHANGE_PARALLEL | IFACE_MOD_CALLBACK,
	INTERFACE_AUDIO_PCM_CB =
	    FOURCC_COMPACT('a', 'p', 'c', 'm') | IFACE_EXCHANGE_PARALLEL | IFACE_MOD_CALLBACK,
	INTERFACE_NIC_CB =
	    FOURCC_COMPACT('n', 'i', 'c', ' ') | IFACE_EXCHANGE_SERIALIZE | IFACE_MOD_CALLBACK,
	INTERFACE_USBVIRT_CB =
	    FOURCC_COMPACT('u', 's', 'b', 'v') | IFACE_EXCHANGE_PARALLEL | IFACE_MOD_CALLBACK,
	INTERFACE_ADB_CB =
	    FOURCC_COMPACT('a', 'd', 'b', ' ') | IFACE_EXCHANGE_SERIALIZE | IFACE_MOD_CALLBACK,
	INTERFACE_MOUSE_CB =
	    FOURCC_COMPACT('m', 'o', 'u', 's') | IFACE_EXCHANGE_SERIALIZE | IFACE_MOD_CALLBACK,
	INTERFACE_KBD_CB =
	    FOURCC_COMPACT('k', 'b', 'd', ' ') | IFACE_EXCHANGE_SERIALIZE | IFACE_MOD_CALLBACK,
	INTERFACE_VOL =
	    FOURCC_COMPACT('v', 'o', 'l', ' ') | IFACE_EXCHANGE_SERIALIZE,
	INTERFACE_VBD =
	    FOURCC_COMPACT('v', 'b', 'd', ' ') | IFACE_EXCHANGE_SERIALIZE,
	INTERFACE_IPC_TEST =
	    FOURCC_COMPACT('i', 'p', 'c', 't') | IFACE_EXCHANGE_SERIALIZE,
	INTERFACE_PCI =
	    FOURCC_COMPACT('p', 'c', 'i', ' ') | IFACE_EXCHANGE_SERIALIZE,
	INTERFACE_DDEV =
	    FOURCC_COMPACT('d', 'd', 'e', 'v') | IFACE_EXCHANGE_SERIALIZE,
	INTERFACE_DISPCFG =
	    FOURCC_COMPACT('d', 'c', 'f', 'g') | IFACE_EXCHANGE_SERIALIZE,
	INTERFACE_DISPCFG_CB =
	    FOURCC_COMPACT('d', 'c', 'f', 'g') | IFACE_EXCHANGE_SERIALIZE | IFACE_MOD_CALLBACK,
	INTERFACE_DISPLAY =
	    FOURCC_COMPACT('d', 's', 'p', 'l') | IFACE_EXCHANGE_SERIALIZE,
	INTERFACE_DISPLAY_CB =
	    FOURCC_COMPACT('d', 's', 'p', 'l') | IFACE_EXCHANGE_SERIALIZE | IFACE_MOD_CALLBACK,
	INTERFACE_GC =
	    FOURCC_COMPACT('g', 'f', 'x', 'c') | IFACE_EXCHANGE_SERIALIZE,
	INTERFACE_WNDMGT =
	    FOURCC_COMPACT('w', 'm', 'g', 't') | IFACE_EXCHANGE_SERIALIZE,
	INTERFACE_WNDMGT_CB =
	    FOURCC_COMPACT('w', 'm', 'g', 't') | IFACE_EXCHANGE_SERIALIZE | IFACE_MOD_CALLBACK,
	INTERFACE_TBARCFG_NOTIFY =
	    FOURCC_COMPACT('t', 'b', 'c', 'f') | IFACE_EXCHANGE_SERIALIZE,
<<<<<<< HEAD
	INTERFACE_HR =
	    FOURCC_COMPACT('h', 'r', ' ', ' ') | IFACE_EXCHANGE_SERIALIZE
=======
	INTERFACE_SYSTEM =
	    FOURCC_COMPACT('s', 's', 't', 'm') | IFACE_EXCHANGE_SERIALIZE,
	INTERFACE_SYSTEM_CB =
	    FOURCC_COMPACT('s', 's', 't', 'm') | IFACE_EXCHANGE_SERIALIZE | IFACE_MOD_CALLBACK
>>>>>>> 4e1221c8
} iface_t;

#endif

/** @}
 */<|MERGE_RESOLUTION|>--- conflicted
+++ resolved
@@ -202,15 +202,12 @@
 	    FOURCC_COMPACT('w', 'm', 'g', 't') | IFACE_EXCHANGE_SERIALIZE | IFACE_MOD_CALLBACK,
 	INTERFACE_TBARCFG_NOTIFY =
 	    FOURCC_COMPACT('t', 'b', 'c', 'f') | IFACE_EXCHANGE_SERIALIZE,
-<<<<<<< HEAD
-	INTERFACE_HR =
-	    FOURCC_COMPACT('h', 'r', ' ', ' ') | IFACE_EXCHANGE_SERIALIZE
-=======
 	INTERFACE_SYSTEM =
 	    FOURCC_COMPACT('s', 's', 't', 'm') | IFACE_EXCHANGE_SERIALIZE,
 	INTERFACE_SYSTEM_CB =
-	    FOURCC_COMPACT('s', 's', 't', 'm') | IFACE_EXCHANGE_SERIALIZE | IFACE_MOD_CALLBACK
->>>>>>> 4e1221c8
+	    FOURCC_COMPACT('s', 's', 't', 'm') | IFACE_EXCHANGE_SERIALIZE | IFACE_MOD_CALLBACK,
+	INTERFACE_HR =
+	    FOURCC_COMPACT('h', 'r', ' ', ' ') | IFACE_EXCHANGE_SERIALIZE
 } iface_t;
 
 #endif
