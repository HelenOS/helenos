--- conflicted
+++ resolved
@@ -41,17 +41,12 @@
 	rootpc \
 	pciintel \
 	isa \
-<<<<<<< HEAD
 	ns8250 \
 	uhci \
 	usbhub \
 	usbkbd \
 	vhc
-	
-=======
-	ns8250
 
->>>>>>> 4a5c6c1f
 RD_DRV_CFG += \
 	isa/isa.dev
 
