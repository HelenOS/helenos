/*
 * Copyright (c) 2011 Lubos Slovak
 * All rights reserved.
 *
 * Redistribution and use in source and binary forms, with or without
 * modification, are permitted provided that the following conditions
 * are met:
 *
 * - Redistributions of source code must retain the above copyright
 *   notice, this list of conditions and the following disclaimer.
 * - Redistributions in binary form must reproduce the above copyright
 *   notice, this list of conditions and the following disclaimer in the
 *   documentation and/or other materials provided with the distribution.
 * - The name of the author may not be used to endorse or promote products
 *   derived from this software without specific prior written permission.
 *
 * THIS SOFTWARE IS PROVIDED BY THE AUTHOR ``AS IS'' AND ANY EXPRESS OR
 * IMPLIED WARRANTIES, INCLUDING, BUT NOT LIMITED TO, THE IMPLIED WARRANTIES
 * OF MERCHANTABILITY AND FITNESS FOR A PARTICULAR PURPOSE ARE DISCLAIMED.
 * IN NO EVENT SHALL THE AUTHOR BE LIABLE FOR ANY DIRECT, INDIRECT,
 * INCIDENTAL, SPECIAL, EXEMPLARY, OR CONSEQUENTIAL DAMAGES (INCLUDING, BUT
 * NOT LIMITED TO, PROCUREMENT OF SUBSTITUTE GOODS OR SERVICES; LOSS OF USE,
 * DATA, OR PROFITS; OR BUSINESS INTERRUPTION) HOWEVER CAUSED AND ON ANY
 * THEORY OF LIABILITY, WHETHER IN CONTRACT, STRICT LIABILITY, OR TORT
 * (INCLUDING NEGLIGENCE OR OTHERWISE) ARISING IN ANY WAY OUT OF THE USE OF
 * THIS SOFTWARE, EVEN IF ADVISED OF THE POSSIBILITY OF SUCH DAMAGE.
 */

/** @addtogroup drvusbhid
 * @{
 */
/**
 * @file
 * USB HID keyboard device structure and API.
 */

#include <errno.h>
#include <str_error.h>
#include <stdio.h>

#include <io/keycode.h>
#include <ipc/kbd.h>
#include <async.h>
#include <fibril.h>
#include <fibril_synch.h>

#include <usb/usb.h>
#include <usb/dp.h>
#include <usb/request.h>
#include <usb/classes/hid.h>
#include <usb/pipes.h>
#include <usb/debug.h>
#include <usb/classes/hidparser.h>
#include <usb/classes/classes.h>
#include <usb/classes/hidut.h>
#include <usb/classes/hidreq.h>
#include <usb/classes/hidreport.h>
#include <usb/classes/hid/utled.h>

#include <usb/devdrv.h>

#include "kbddev.h"

#include "layout.h"
#include "conv.h"
#include "kbdrepeat.h"

/*----------------------------------------------------------------------------*/
/** Default modifiers when the keyboard is initialized. */
static const unsigned DEFAULT_ACTIVE_MODS = KM_NUM_LOCK;

///** Boot protocol report size (key part). */
//static const size_t BOOTP_REPORT_SIZE = 6;

///** Boot protocol total report size. */
//static const size_t BOOTP_BUFFER_SIZE = 8;

///** Boot protocol output report size. */
//static const size_t BOOTP_BUFFER_OUT_SIZE = 1;

///** Boot protocol error key code. */
//static const uint8_t BOOTP_ERROR_ROLLOVER = 1;
static const uint8_t ERROR_ROLLOVER = 1;

/** Default idle rate for keyboards. */
static const uint8_t IDLE_RATE = 0;

/** Delay before a pressed key starts auto-repeating. */
static const unsigned int DEFAULT_DELAY_BEFORE_FIRST_REPEAT = 500 * 1000;

/** Delay between two repeats of a pressed key when auto-repeating. */
static const unsigned int DEFAULT_REPEAT_DELAY = 50 * 1000;

/*----------------------------------------------------------------------------*/

/** Keyboard polling endpoint description for boot protocol class. */
static usb_endpoint_description_t boot_poll_endpoint_description = {
	.transfer_type = USB_TRANSFER_INTERRUPT,
	.direction = USB_DIRECTION_IN,
	.interface_class = USB_CLASS_HID,
	.interface_subclass = USB_HID_SUBCLASS_BOOT,
	.interface_protocol = USB_HID_PROTOCOL_KEYBOARD,
	.flags = 0
};

/* Array of endpoints expected on the device, NULL terminated. */
usb_endpoint_description_t 
    *usb_kbd_endpoints[USB_KBD_POLL_EP_COUNT + 1] = {
	&boot_poll_endpoint_description,
	NULL
};

/*----------------------------------------------------------------------------*/

enum {
	BOOT_REPORT_DESCRIPTOR_SIZE = 63
};

static const uint8_t BOOT_REPORT_DESCRIPTOR[BOOT_REPORT_DESCRIPTOR_SIZE] = {
        0x05, 0x01,  // Usage Page (Generic Desktop),
        0x09, 0x06,  // Usage (Keyboard),
        0xA1, 0x01,  // Collection (Application),
        0x75, 0x01,  //   Report Size (1),
        0x95, 0x08,  //   Report Count (8),       
        0x05, 0x07,  //   Usage Page (Key Codes);
        0x19, 0xE0,  //   Usage Minimum (224),
        0x29, 0xE7,  //   Usage Maximum (231),
        0x15, 0x00,  //   Logical Minimum (0),
        0x25, 0x01,  //   Logical Maximum (1),
	//0x85, 0x00,  //   Report ID,
	//0xA4,	     //   Push
        0x81, 0x02,  //   Input (Data, Variable, Absolute),   ; Modifier byte
	//0xB4,	     //   Pop
        0x75, 0x08,  //   Report Size (1),
        0x95, 0x01,  //   Report Count (8),       
        0x81, 0x01,  //   Input (Constant),                   ; Reserved byte
        0x95, 0x05,  //   Report Count (5),
        0x75, 0x01,  //   Report Size (1),
        0x05, 0x08,  //   Usage Page (Page# for LEDs),
        0x19, 0x01,  //   Usage Minimum (1),
        0x29, 0x05,  //   Usage Maxmimum (5),
        0x91, 0x02,  //   Output (Data, Variable, Absolute),  ; LED report
        0x95, 0x01,  //   Report Count (1),
        0x75, 0x03,  //   Report Size (3),
        0x91, 0x01,  //   Output (Constant),              ; LED report padding
        0x95, 0x06,  //   Report Count (6),
        0x75, 0x08,  //   Report Size (8),
        0x15, 0x00,  //   Logical Minimum (0),
        0x25, 0xff,  //   Logical Maximum (255),
        0x05, 0x07,  //   Usage Page (Key Codes),
        0x19, 0x00,  //   Usage Minimum (0),
        0x29, 0xff,  //   Usage Maximum (255),
        0x81, 0x00,  //   Input (Data, Array),            ; Key arrays (6 bytes)
        0xC0           // End Collection

};

/*----------------------------------------------------------------------------*/

typedef enum usb_kbd_flags {
	USB_KBD_STATUS_UNINITIALIZED = 0,
	USB_KBD_STATUS_INITIALIZED = 1,
	USB_KBD_STATUS_TO_DESTROY = -1
} usb_kbd_flags;

/*----------------------------------------------------------------------------*/
/* Keyboard layouts                                                           */
/*----------------------------------------------------------------------------*/

#define NUM_LAYOUTS 3

/** Keyboard layout map. */
static layout_op_t *layout[NUM_LAYOUTS] = {
	&us_qwerty_op,
	&us_dvorak_op,
	&cz_op
};

static int active_layout = 0;

/*----------------------------------------------------------------------------*/
/* Modifier constants                                                         */
/*----------------------------------------------------------------------------*/
/** Mapping of USB modifier key codes to generic modifier key codes. */
static const keycode_t usbhid_modifiers_keycodes[USB_HID_MOD_COUNT] = {
	KC_LCTRL,         /* USB_HID_MOD_LCTRL */
	KC_LSHIFT,        /* USB_HID_MOD_LSHIFT */
	KC_LALT,          /* USB_HID_MOD_LALT */
	0,                /* USB_HID_MOD_LGUI */
	KC_RCTRL,         /* USB_HID_MOD_RCTRL */
	KC_RSHIFT,        /* USB_HID_MOD_RSHIFT */
	KC_RALT,          /* USB_HID_MOD_RALT */
	0,                /* USB_HID_MOD_RGUI */
};

typedef enum usbhid_lock_code {
	USB_KBD_LOCK_NUM = 0x53,
	USB_KBD_LOCK_CAPS = 0x39,
	USB_KBD_LOCK_SCROLL = 0x47,
	USB_KBD_LOCK_COUNT = 3
} usbhid_lock_code;

static const usbhid_lock_code usbhid_lock_codes[USB_KBD_LOCK_COUNT] = {
	USB_KBD_LOCK_NUM,
	USB_KBD_LOCK_CAPS,
	USB_KBD_LOCK_SCROLL
};

/*----------------------------------------------------------------------------*/
/* IPC method handler                                                         */
/*----------------------------------------------------------------------------*/

static void default_connection_handler(ddf_fun_t *, ipc_callid_t, ipc_call_t *);
ddf_dev_ops_t keyboard_ops = {
	.default_handler = default_connection_handler
};

/** 
 * Default handler for IPC methods not handled by DDF.
 *
 * Currently recognizes only one method (IPC_M_CONNECT_TO_ME), in which case it
 * assumes the caller is the console and thus it stores IPC phone to it for 
 * later use by the driver to notify about key events.
 *
 * @param fun Device function handling the call.
 * @param icallid Call id.
 * @param icall Call data.
 */
void default_connection_handler(ddf_fun_t *fun,
    ipc_callid_t icallid, ipc_call_t *icall)
{
	sysarg_t method = IPC_GET_IMETHOD(*icall);
	
	usb_kbd_t *kbd_dev = (usb_kbd_t *)fun->driver_data;
	assert(kbd_dev != NULL);

	if (method == IPC_M_CONNECT_TO_ME) {
		int callback = IPC_GET_ARG5(*icall);

		if (kbd_dev->console_phone != -1) {
			async_answer_0(icallid, ELIMIT);
			return;
		}

		kbd_dev->console_phone = callback;
		async_answer_0(icallid, EOK);
		return;
	}
	
	async_answer_0(icallid, EINVAL);
}

/*----------------------------------------------------------------------------*/
/* Key processing functions                                                   */
/*----------------------------------------------------------------------------*/
/**
 * Handles turning of LED lights on and off.
 *
 * In case of USB keyboards, the LEDs are handled in the driver, not in the 
 * device. When there should be a change (lock key was pressed), the driver
 * uses a Set_Report request sent to the device to set the state of the LEDs.
 *
 * This functions sets the LED lights according to current settings of modifiers
 * kept in the keyboard device structure.
 *
 * @param kbd_dev Keyboard device structure.
 */
static void usb_kbd_set_led(usb_kbd_t *kbd_dev) 
{
	if (kbd_dev->output_size == 0) {
		return;
	}
	
	unsigned i = 0;
	
	/* Reset the LED data. */
	memset(kbd_dev->led_data, 0, kbd_dev->led_output_size * sizeof(int32_t));
	
	if ((kbd_dev->mods & KM_NUM_LOCK) && (i < kbd_dev->led_output_size)) {
		kbd_dev->led_data[i++] = USB_HID_LED_NUM_LOCK;
	}
	
	if ((kbd_dev->mods & KM_CAPS_LOCK) && (i < kbd_dev->led_output_size)) {
		kbd_dev->led_data[i++] = USB_HID_LED_CAPS_LOCK;
	}
	
	if ((kbd_dev->mods & KM_SCROLL_LOCK) 
	    && (i < kbd_dev->led_output_size)) {
		kbd_dev->led_data[i++] = USB_HID_LED_SCROLL_LOCK;
	}

	// TODO: COMPOSE and KANA
	
	usb_log_debug("Creating output report.\n");
<<<<<<< HEAD

	usb_hid_report_output_set_data(kbd_dev->parser, kbd_dev->led_path, 
	                               USB_HID_PATH_COMPARE_END , kbd_dev->led_data, 
	                               kbd_dev->led_output_size);
	int rc = usb_hid_report_output_translate(kbd_dev->parser, 0,
	    kbd_dev->output_buffer, kbd_dev->output_size);
=======
	
	int rc = usb_hid_report_output_translate(kbd_dev->parser, 
	    kbd_dev->led_path, 
	    USB_HID_PATH_COMPARE_END | USB_HID_PATH_COMPARE_USAGE_PAGE_ONLY, 
	    kbd_dev->output_buffer, 
	    kbd_dev->output_size, kbd_dev->led_data, kbd_dev->led_output_size);
>>>>>>> 8595577b
	
	if (rc != EOK) {
		usb_log_warning("Error translating LED output to output report"
		    ".\n");
		return;
	}
	
	usb_log_debug("Output report buffer: %s\n", 
	    usb_debug_str_buffer(kbd_dev->output_buffer, kbd_dev->output_size, 
	        0));
	
	usbhid_req_set_report(&kbd_dev->usb_dev->ctrl_pipe, 
	    kbd_dev->usb_dev->interface_no, USB_HID_REPORT_TYPE_OUTPUT, 
	    kbd_dev->output_buffer, kbd_dev->output_size);
}

/*----------------------------------------------------------------------------*/
/**
 * Processes key events.
 *
 * @note This function was copied from AT keyboard driver and modified to suit
 *       USB keyboard.
 *
 * @note Lock keys are not sent to the console, as they are completely handled
 *       in the driver. It may, however, be required later that the driver
 *       sends also these keys to application (otherwise it cannot use those
 *       keys at all).
 * 
 * @param kbd_dev Keyboard device structure.
 * @param type Type of the event (press / release). Recognized values: 
 *             KEY_PRESS, KEY_RELEASE
 * @param key Key code of the key according to HID Usage Tables.
 */
void usb_kbd_push_ev(usb_kbd_t *kbd_dev, int type, unsigned int key)
{
	console_event_t ev;
	unsigned mod_mask;

	/*
	 * These parts are copy-pasted from the AT keyboard driver.
	 *
	 * They definitely require some refactoring, but will keep it for later
	 * when the console and keyboard system is changed in HelenOS.
	 */
	switch (key) {
	case KC_LCTRL: mod_mask = KM_LCTRL; break;
	case KC_RCTRL: mod_mask = KM_RCTRL; break;
	case KC_LSHIFT: mod_mask = KM_LSHIFT; break;
	case KC_RSHIFT: mod_mask = KM_RSHIFT; break;
	case KC_LALT: mod_mask = KM_LALT; break;
	case KC_RALT: mod_mask = KM_RALT; break;
	default: mod_mask = 0; break;
	}

	if (mod_mask != 0) {
		if (type == KEY_PRESS)
			kbd_dev->mods = kbd_dev->mods | mod_mask;
		else
			kbd_dev->mods = kbd_dev->mods & ~mod_mask;
	}

	switch (key) {
	case KC_CAPS_LOCK: mod_mask = KM_CAPS_LOCK; break;
	case KC_NUM_LOCK: mod_mask = KM_NUM_LOCK; break;
	case KC_SCROLL_LOCK: mod_mask = KM_SCROLL_LOCK; break;
	default: mod_mask = 0; break;
	}

	if (mod_mask != 0) {
		if (type == KEY_PRESS) {
			/*
			 * Only change lock state on transition from released
			 * to pressed. This prevents autorepeat from messing
			 * up the lock state.
			 */
			unsigned int locks_old = kbd_dev->lock_keys;
			
			kbd_dev->mods = 
			    kbd_dev->mods ^ (mod_mask & ~kbd_dev->lock_keys);
			kbd_dev->lock_keys = kbd_dev->lock_keys | mod_mask;

			/* Update keyboard lock indicator lights. */
			if (kbd_dev->lock_keys != locks_old) {
				usb_kbd_set_led(kbd_dev);
			}
		} else {
			kbd_dev->lock_keys = kbd_dev->lock_keys & ~mod_mask;
		}
	}

	if (key == KC_CAPS_LOCK || key == KC_NUM_LOCK || key == KC_SCROLL_LOCK) {
		// do not send anything to the console, this is our business
		return;
	}
	
	if (type == KEY_PRESS && (kbd_dev->mods & KM_LCTRL) && key == KC_F1) {
		active_layout = 0;
		layout[active_layout]->reset();
		return;
	}

	if (type == KEY_PRESS && (kbd_dev->mods & KM_LCTRL) && key == KC_F2) {
		active_layout = 1;
		layout[active_layout]->reset();
		return;
	}

	if (type == KEY_PRESS && (kbd_dev->mods & KM_LCTRL) && key == KC_F3) {
		active_layout = 2;
		layout[active_layout]->reset();
		return;
	}
	
	ev.type = type;
	ev.key = key;
	ev.mods = kbd_dev->mods;

	ev.c = layout[active_layout]->parse_ev(&ev);

	usb_log_debug2("Sending key %d to the console\n", ev.key);
	if (kbd_dev->console_phone < 0) {
		usb_log_warning(
		    "Connection to console not ready, key discarded.\n");
		return;
	}
	
	async_msg_4(kbd_dev->console_phone, KBD_EVENT, ev.type, ev.key, 
	    ev.mods, ev.c);
}

/*----------------------------------------------------------------------------*/

static inline int usb_kbd_is_lock(unsigned int key_code) 
{
	return (key_code == KC_NUM_LOCK
	    || key_code == KC_SCROLL_LOCK
	    || key_code == KC_CAPS_LOCK);
}

/*----------------------------------------------------------------------------*/
/**
 * Checks if some keys were pressed or released and generates key events.
 *
 * An event is created only when key is pressed or released. Besides handling
 * the events (usb_kbd_push_ev()), the auto-repeat fibril is notified about
 * key presses and releases (see usb_kbd_repeat_start() and 
 * usb_kbd_repeat_stop()).
 *
 * @param kbd_dev Keyboard device structure.
 * @param key_codes Parsed keyboard report - codes of currently pressed keys 
 *                  according to HID Usage Tables.
 * @param count Number of key codes in report (size of the report).
 *
 * @sa usb_kbd_push_ev(), usb_kbd_repeat_start(), usb_kbd_repeat_stop()
 */
static void usb_kbd_check_key_changes(usb_kbd_t *kbd_dev, 
    const uint8_t *key_codes, size_t count)
{
	unsigned int key;
	unsigned int i, j;
	
	/*
	 * First of all, check if the kbd have reported phantom state.
	 *
	 * As there is no way to distinguish keys from modifiers, we do not have
	 * a way to check that 'all keys report Error Rollover'. We thus check
	 * if there is at least one such error and in such case we ignore the
	 * whole input report.
	 */
	i = 0;
	while (i < count && key_codes[i] != ERROR_ROLLOVER) {
		++i;
	}
	if (i != count) {
		usb_log_debug("Phantom state occured.\n");
		// phantom state, do nothing
		return;
	}
	
	/* TODO: quite dummy right now, think of better implementation */
	assert(count == kbd_dev->key_count);
	
	/*
	 * 1) Key releases
	 */
	for (j = 0; j < count; ++j) {
		// try to find the old key in the new key list
		i = 0;
		while (i < kbd_dev->key_count
		    && key_codes[i] != kbd_dev->keys[j]) {
			++i;
		}
		
		if (i == count) {
			// not found, i.e. the key was released
			key = usbhid_parse_scancode(kbd_dev->keys[j]);
			if (!usb_kbd_is_lock(key)) {
				usb_kbd_repeat_stop(kbd_dev, key);
			}
			usb_kbd_push_ev(kbd_dev, KEY_RELEASE, key);
			usb_log_debug2("Key released: %d\n", key);
		} else {
			// found, nothing happens
		}
	}
	
	/*
	 * 1) Key presses
	 */
	for (i = 0; i < kbd_dev->key_count; ++i) {
		// try to find the new key in the old key list
		j = 0;
		while (j < count && kbd_dev->keys[j] != key_codes[i]) { 
			++j;
		}
		
		if (j == count) {
			// not found, i.e. new key pressed
			key = usbhid_parse_scancode(key_codes[i]);
			usb_log_debug2("Key pressed: %d (keycode: %d)\n", key,
			    key_codes[i]);
			usb_kbd_push_ev(kbd_dev, KEY_PRESS, key);
			if (!usb_kbd_is_lock(key)) {
				usb_kbd_repeat_start(kbd_dev, key);
			}
		} else {
			// found, nothing happens
		}
	}
	
	memcpy(kbd_dev->keys, key_codes, count);

	usb_log_debug("New stored keycodes: %s\n", 
	    usb_debug_str_buffer(kbd_dev->keys, kbd_dev->key_count, 0));
}

/*----------------------------------------------------------------------------*/
/* Callbacks for parser                                                       */
/*----------------------------------------------------------------------------*/
/**
 * Callback function for the HID report parser.
 *
 * This function is called by the HID report parser with the parsed report.
 * The parsed report is used to check if any events occured (key was pressed or
 * released, modifier was pressed or released).
 *
 * @param key_codes Parsed keyboard report - codes of currently pressed keys 
 *                  according to HID Usage Tables.
 * @param count Number of key codes in report (size of the report).
 * @param report_id
 * @param arg User-specified argument. Expects pointer to the keyboard device
 *            structure representing the keyboard.
 *
 * @sa usb_kbd_check_key_changes(), usb_kbd_check_modifier_changes()
 */
static void usb_kbd_process_keycodes(const uint8_t *key_codes, size_t count,
    uint8_t report_id, void *arg)
{
	if (arg == NULL) {
		usb_log_warning("Missing argument in callback "
		    "usbhid_process_keycodes().\n");
		return;
	}
	
	usb_kbd_t *kbd_dev = (usb_kbd_t *)arg;
	assert(kbd_dev != NULL);

<<<<<<< HEAD
	usb_log_debug("Got keys from parser (report id: %d): %s\n", modifiers, 
	    usb_debug_str_buffer(key_codes, count, 0));
=======
	usb_log_debug("Got keys from parser (report id: %u): %s\n", 
	    report_id, usb_debug_str_buffer(key_codes, count, 0));
>>>>>>> 8595577b
	
	if (count != kbd_dev->key_count) {
		usb_log_warning("Number of received keycodes (%d) differs from"
		    " expected number (%d).\n", count, kbd_dev->key_count);
		return;
	}
	
	///usb_kbd_check_modifier_changes(kbd_dev, key_codes, count);
	usb_kbd_check_key_changes(kbd_dev, key_codes, count);
}

/*----------------------------------------------------------------------------*/
/* General kbd functions                                                      */
/*----------------------------------------------------------------------------*/
/**
 * Processes data received from the device in form of report.
 *
 * This function uses the HID report parser to translate the data received from
 * the device into generic USB HID key codes and into generic modifiers bitmap.
 * The parser then calls the given callback (usb_kbd_process_keycodes()).
 *
 * @note Currently, only the boot protocol is supported.
 *
 * @param kbd_dev Keyboard device structure (must be initialized).
 * @param buffer Data from the keyboard (i.e. the report).
 * @param actual_size Size of the data from keyboard (report size) in bytes.
 *
 * @sa usb_kbd_process_keycodes(), usb_hid_boot_keyboard_input_report(),
 *     usb_hid_parse_report().
 */
static void usb_kbd_process_data(usb_kbd_t *kbd_dev,
                                 uint8_t *buffer, size_t actual_size)
{
	assert(kbd_dev->initialized == USB_KBD_STATUS_INITIALIZED);
	assert(kbd_dev->parser != NULL);
	
	usb_hid_report_in_callbacks_t *callbacks =
	    (usb_hid_report_in_callbacks_t *)malloc(
	        sizeof(usb_hid_report_in_callbacks_t));
	
	callbacks->keyboard = usb_kbd_process_keycodes;

	usb_log_debug("Calling usb_hid_parse_report() with "
	    "buffer %s\n", usb_debug_str_buffer(buffer, actual_size, 0));
	
//	int rc = usb_hid_boot_keyboard_input_report(buffer, actual_size,
//	    callbacks, kbd_dev);
	usb_hid_report_path_t *path = usb_hid_report_path();
	usb_hid_report_path_append_item(path, USB_HIDUT_PAGE_KEYBOARD, 0);
<<<<<<< HEAD

	int rc = usb_hid_parse_report(kbd_dev->parser, buffer, actual_size);
	usb_hid_descriptor_print (kbd_dev->parser);
=======
	usb_hid_report_path_set_report_id(path, 0);
	
	int rc = usb_hid_parse_report(kbd_dev->parser, buffer,
	    actual_size, path, 
	    USB_HID_PATH_COMPARE_END | USB_HID_PATH_COMPARE_USAGE_PAGE_ONLY, 
	    callbacks, kbd_dev);
>>>>>>> 8595577b

	usb_hid_report_path_free (path);
	
	if (rc != EOK) {
		usb_log_warning("Error in usb_hid_boot_keyboard_input_report():"
		    "%s\n", str_error(rc));
	}
}

/*----------------------------------------------------------------------------*/
/* HID/KBD structure manipulation                                             */
/*----------------------------------------------------------------------------*/

static void usb_kbd_mark_unusable(usb_kbd_t *kbd_dev)
{
	kbd_dev->initialized = USB_KBD_STATUS_TO_DESTROY;
}


/*----------------------------------------------------------------------------*/
/* API functions                                                              */
/*----------------------------------------------------------------------------*/
/**
 * Creates a new USB/HID keyboard structure.
 *
 * The structure returned by this function is not initialized. Use 
 * usb_kbd_init() to initialize it prior to polling.
 *
 * @return New uninitialized structure for representing a USB/HID keyboard or
 *         NULL if not successful (memory error).
 */
usb_kbd_t *usb_kbd_new(void)
{
	usb_kbd_t *kbd_dev = 
	    (usb_kbd_t *)malloc(sizeof(usb_kbd_t));

	if (kbd_dev == NULL) {
		usb_log_fatal("No memory!\n");
		return NULL;
	}
	
	memset(kbd_dev, 0, sizeof(usb_kbd_t));
	
	kbd_dev->parser = (usb_hid_report_t *)(malloc(sizeof(
	    usb_hid_report_t)));
	if (kbd_dev->parser == NULL) {
		usb_log_fatal("No memory!\n");
		free(kbd_dev);
		return NULL;
	}
	
	kbd_dev->console_phone = -1;
	kbd_dev->initialized = USB_KBD_STATUS_UNINITIALIZED;
	
	return kbd_dev;
}

/*----------------------------------------------------------------------------*/
/**
 * Initialization of the USB/HID keyboard structure.
 *
 * This functions initializes required structures from the device's descriptors.
 *
 * During initialization, the keyboard is switched into boot protocol, the idle
 * rate is set to 0 (infinity), resulting in the keyboard only reporting event
 * when a key is pressed or released. Finally, the LED lights are turned on 
 * according to the default setup of lock keys.
 *
 * @note By default, the keyboards is initialized with Num Lock turned on and 
 *       other locks turned off.
 *
 * @param kbd_dev Keyboard device structure to be initialized.
 * @param dev DDF device structure of the keyboard.
 *
 * @retval EOK if successful.
 * @retval EINVAL if some parameter is not given.
 * @return Other value inherited from function usbhid_dev_init().
 */
int usb_kbd_init(usb_kbd_t *kbd_dev, usb_device_t *dev)
{
	int rc;
	
	usb_log_debug("Initializing HID/KBD structure...\n");
	
	if (kbd_dev == NULL) {
		usb_log_error("Failed to init keyboard structure: no structure"
		    " given.\n");
		return EINVAL;
	}
	
	if (dev == NULL) {
		usb_log_error("Failed to init keyboard structure: no USB device"
		    " given.\n");
		return EINVAL;
	}
	
	if (kbd_dev->initialized == USB_KBD_STATUS_INITIALIZED) {
		usb_log_warning("Keyboard structure already initialized.\n");
		return EINVAL;
	}
	
	/* TODO: does not work! */
	if (!dev->pipes[USB_KBD_POLL_EP_NO].present) {
		usb_log_warning("Required endpoint not found - probably not "
		    "a supported device.\n");
		return ENOTSUP;
	}
	
	/* The USB device should already be initialized, save it in structure */
	kbd_dev->usb_dev = dev;
	
	/* Initialize the report parser. */
	//rc = usb_hid_parser_init(kbd_dev->parser);
	//if (rc != EOK) {
	//	usb_log_error("Failed to initialize report parser.\n");
	//	return rc;
	//}
	
	/* Get the report descriptor and parse it. */
	rc = usb_hid_process_report_descriptor(kbd_dev->usb_dev, 
	    kbd_dev->parser);
	if (rc != EOK) {
		usb_log_warning("Could not process report descriptor, "
		    "falling back to boot protocol.\n");
		rc = usb_hid_parse_report_descriptor(kbd_dev->parser, 
		    BOOT_REPORT_DESCRIPTOR, BOOT_REPORT_DESCRIPTOR_SIZE);
		if (rc != EOK) {
			usb_log_error("Failed to parse boot report descriptor:"
			    " %s.\n", str_error(rc));
			return rc;
		}
		
		rc = usbhid_req_set_protocol(&kbd_dev->usb_dev->ctrl_pipe, 
		    kbd_dev->usb_dev->interface_no, USB_HID_PROTOCOL_BOOT);
		
		if (rc != EOK) {
			usb_log_warning("Failed to set boot protocol to the "
			    "device: %s\n", str_error(rc));
			return rc;
		}
	}
	
	/*
	 * TODO: make more general
	 */
	usb_hid_report_path_t *path = usb_hid_report_path();
	usb_hid_report_path_append_item(path, USB_HIDUT_PAGE_KEYBOARD, 0);
	
	usb_hid_report_path_set_report_id(path, 0);
	
	kbd_dev->key_count = usb_hid_report_input_length(
<<<<<<< HEAD
	    kbd_dev->parser, path, USB_HID_PATH_COMPARE_END);
=======
	    kbd_dev->parser, path, 
	    USB_HID_PATH_COMPARE_END | USB_HID_PATH_COMPARE_USAGE_PAGE_ONLY);
>>>>>>> 8595577b
	usb_hid_report_path_free (path);
	
	usb_log_debug("Size of the input report: %zu\n", kbd_dev->key_count);
	
	kbd_dev->keys = (uint8_t *)calloc(kbd_dev->key_count, sizeof(uint8_t));
	
	if (kbd_dev->keys == NULL) {
		usb_log_fatal("No memory!\n");
		return ENOMEM;
	}
	
	/*
	 * Output report
	 */
	kbd_dev->output_size = 0;
	kbd_dev->output_buffer = usb_hid_report_output(kbd_dev->parser, 
<<<<<<< HEAD
	    &kbd_dev->output_size, 0x00);
	if (kbd_dev->output_buffer == NULL) {
=======
	    &kbd_dev->output_size);
	if (kbd_dev->output_buffer == NULL && kbd_dev->output_size != 0) {
>>>>>>> 8595577b
		usb_log_warning("Error creating output report buffer.\n");
		free(kbd_dev->keys);
		return ENOMEM;  /* TODO: other error code */
	}
	
	usb_log_debug("Output buffer size: %zu\n", kbd_dev->output_size);
	
	kbd_dev->led_path = usb_hid_report_path();
	usb_hid_report_path_append_item(
	    kbd_dev->led_path, USB_HIDUT_PAGE_LED, 0);
	usb_hid_report_path_set_report_id(kbd_dev->led_path, 0x00);
	
	kbd_dev->led_output_size = usb_hid_report_output_size(kbd_dev->parser, 
	    kbd_dev->led_path, 
	    USB_HID_PATH_COMPARE_END | USB_HID_PATH_COMPARE_USAGE_PAGE_ONLY);
	
	usb_log_debug("Output report size (in items): %zu\n", 
	    kbd_dev->led_output_size);
	
	kbd_dev->led_data = (int32_t *)calloc(
	    kbd_dev->led_output_size, sizeof(int32_t));
	
	if (kbd_dev->led_data == NULL) {
		usb_log_warning("Error creating buffer for LED output report."
		    "\n");
		free(kbd_dev->keys);
		usb_hid_report_output_free(kbd_dev->output_buffer);
		return ENOMEM;
	}
	
	/*
	 * Modifiers and locks
	 */	
	kbd_dev->modifiers = 0;
	kbd_dev->mods = DEFAULT_ACTIVE_MODS;
	kbd_dev->lock_keys = 0;
	
	/*
	 * Autorepeat
	 */	
	kbd_dev->repeat.key_new = 0;
	kbd_dev->repeat.key_repeated = 0;
	kbd_dev->repeat.delay_before = DEFAULT_DELAY_BEFORE_FIRST_REPEAT;
	kbd_dev->repeat.delay_between = DEFAULT_REPEAT_DELAY;
	
	kbd_dev->repeat_mtx = (fibril_mutex_t *)(
	    malloc(sizeof(fibril_mutex_t)));
	if (kbd_dev->repeat_mtx == NULL) {
		usb_log_fatal("No memory!\n");
		free(kbd_dev->keys);
		return ENOMEM;
	}
	
	fibril_mutex_initialize(kbd_dev->repeat_mtx);
	
	/*
	 * Set LEDs according to initial setup.
	 * Set Idle rate
	 */
	usb_kbd_set_led(kbd_dev);	
	
	usbhid_req_set_idle(&kbd_dev->usb_dev->ctrl_pipe, 
	    kbd_dev->usb_dev->interface_no, IDLE_RATE);
	
	kbd_dev->initialized = USB_KBD_STATUS_INITIALIZED;
	usb_log_debug("HID/KBD device structure initialized.\n");
	
	return EOK;
}

/*----------------------------------------------------------------------------*/

bool usb_kbd_polling_callback(usb_device_t *dev, uint8_t *buffer,
     size_t buffer_size, void *arg)
{
	if (dev == NULL || buffer == NULL || arg == NULL) {
		// do not continue polling (???)
		return false;
	}
	
	usb_kbd_t *kbd_dev = (usb_kbd_t *)arg;
	
	// TODO: add return value from this function
	usb_kbd_process_data(kbd_dev, buffer, buffer_size);
	
	return true;
}

/*----------------------------------------------------------------------------*/

void usb_kbd_polling_ended_callback(usb_device_t *dev, bool reason, 
     void *arg)
{
	if (dev == NULL || arg == NULL) {
		return;
	}
	
	usb_kbd_t *kbd = (usb_kbd_t *)arg;
	
	usb_kbd_mark_unusable(kbd);
}

/*----------------------------------------------------------------------------*/

int usb_kbd_is_initialized(const usb_kbd_t *kbd_dev)
{
	return (kbd_dev->initialized == USB_KBD_STATUS_INITIALIZED);
}

/*----------------------------------------------------------------------------*/

int usb_kbd_is_ready_to_destroy(const usb_kbd_t *kbd_dev)
{
	return (kbd_dev->initialized == USB_KBD_STATUS_TO_DESTROY);
}

/*----------------------------------------------------------------------------*/
/**
 * Properly destroys the USB/HID keyboard structure.
 *
 * @param kbd_dev Pointer to the structure to be destroyed.
 */
void usb_kbd_free(usb_kbd_t **kbd_dev)
{
	if (kbd_dev == NULL || *kbd_dev == NULL) {
		return;
	}
	
	// hangup phone to the console
	async_hangup((*kbd_dev)->console_phone);
	
//	if ((*kbd_dev)->hid_dev != NULL) {
//		usbhid_dev_free(&(*kbd_dev)->hid_dev);
//		assert((*kbd_dev)->hid_dev == NULL);
//	}
	
	if ((*kbd_dev)->repeat_mtx != NULL) {
		/* TODO: replace by some check and wait */
		assert(!fibril_mutex_is_locked((*kbd_dev)->repeat_mtx));
		free((*kbd_dev)->repeat_mtx);
	}
	
	// destroy the parser
	if ((*kbd_dev)->parser != NULL) {
		usb_hid_free_report((*kbd_dev)->parser);
	}
	
	// free the output buffer
	usb_hid_report_output_free((*kbd_dev)->output_buffer);
	
	/* TODO: what about the USB device structure?? */

	free(*kbd_dev);
	*kbd_dev = NULL;
}

/**
 * @}
 */<|MERGE_RESOLUTION|>--- conflicted
+++ resolved
@@ -270,7 +270,7 @@
 	if (kbd_dev->output_size == 0) {
 		return;
 	}
-	
+
 	unsigned i = 0;
 	
 	/* Reset the LED data. */
@@ -292,21 +292,12 @@
 	// TODO: COMPOSE and KANA
 	
 	usb_log_debug("Creating output report.\n");
-<<<<<<< HEAD
 
 	usb_hid_report_output_set_data(kbd_dev->parser, kbd_dev->led_path, 
 	                               USB_HID_PATH_COMPARE_END , kbd_dev->led_data, 
 	                               kbd_dev->led_output_size);
 	int rc = usb_hid_report_output_translate(kbd_dev->parser, 0,
 	    kbd_dev->output_buffer, kbd_dev->output_size);
-=======
-	
-	int rc = usb_hid_report_output_translate(kbd_dev->parser, 
-	    kbd_dev->led_path, 
-	    USB_HID_PATH_COMPARE_END | USB_HID_PATH_COMPARE_USAGE_PAGE_ONLY, 
-	    kbd_dev->output_buffer, 
-	    kbd_dev->output_size, kbd_dev->led_data, kbd_dev->led_output_size);
->>>>>>> 8595577b
 	
 	if (rc != EOK) {
 		usb_log_warning("Error translating LED output to output report"
@@ -574,13 +565,8 @@
 	usb_kbd_t *kbd_dev = (usb_kbd_t *)arg;
 	assert(kbd_dev != NULL);
 
-<<<<<<< HEAD
-	usb_log_debug("Got keys from parser (report id: %d): %s\n", modifiers, 
+	usb_log_debug("Got keys from parser (report id: %d): %s\n", report_id, 
 	    usb_debug_str_buffer(key_codes, count, 0));
-=======
-	usb_log_debug("Got keys from parser (report id: %u): %s\n", 
-	    report_id, usb_debug_str_buffer(key_codes, count, 0));
->>>>>>> 8595577b
 	
 	if (count != kbd_dev->key_count) {
 		usb_log_warning("Number of received keycodes (%d) differs from"
@@ -630,18 +616,9 @@
 //	    callbacks, kbd_dev);
 	usb_hid_report_path_t *path = usb_hid_report_path();
 	usb_hid_report_path_append_item(path, USB_HIDUT_PAGE_KEYBOARD, 0);
-<<<<<<< HEAD
 
 	int rc = usb_hid_parse_report(kbd_dev->parser, buffer, actual_size);
 	usb_hid_descriptor_print (kbd_dev->parser);
-=======
-	usb_hid_report_path_set_report_id(path, 0);
-	
-	int rc = usb_hid_parse_report(kbd_dev->parser, buffer,
-	    actual_size, path, 
-	    USB_HID_PATH_COMPARE_END | USB_HID_PATH_COMPARE_USAGE_PAGE_ONLY, 
-	    callbacks, kbd_dev);
->>>>>>> 8595577b
 
 	usb_hid_report_path_free (path);
 	
@@ -793,12 +770,7 @@
 	usb_hid_report_path_set_report_id(path, 0);
 	
 	kbd_dev->key_count = usb_hid_report_input_length(
-<<<<<<< HEAD
 	    kbd_dev->parser, path, USB_HID_PATH_COMPARE_END);
-=======
-	    kbd_dev->parser, path, 
-	    USB_HID_PATH_COMPARE_END | USB_HID_PATH_COMPARE_USAGE_PAGE_ONLY);
->>>>>>> 8595577b
 	usb_hid_report_path_free (path);
 	
 	usb_log_debug("Size of the input report: %zu\n", kbd_dev->key_count);
@@ -815,13 +787,8 @@
 	 */
 	kbd_dev->output_size = 0;
 	kbd_dev->output_buffer = usb_hid_report_output(kbd_dev->parser, 
-<<<<<<< HEAD
 	    &kbd_dev->output_size, 0x00);
 	if (kbd_dev->output_buffer == NULL) {
-=======
-	    &kbd_dev->output_size);
-	if (kbd_dev->output_buffer == NULL && kbd_dev->output_size != 0) {
->>>>>>> 8595577b
 		usb_log_warning("Error creating output report buffer.\n");
 		free(kbd_dev->keys);
 		return ENOMEM;  /* TODO: other error code */
