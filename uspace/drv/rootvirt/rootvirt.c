/*
 * Copyright (c) 2010 Vojtech Horky
 * All rights reserved.
 *
 * Redistribution and use in source and binary forms, with or without
 * modification, are permitted provided that the following conditions
 * are met:
 *
 * - Redistributions of source code must retain the above copyright
 *   notice, this list of conditions and the following disclaimer.
 * - Redistributions in binary form must reproduce the above copyright
 *   notice, this list of conditions and the following disclaimer in the
 *   documentation and/or other materials provided with the distribution.
 * - The name of the author may not be used to endorse or promote products
 *   derived from this software without specific prior written permission.
 *
 * THIS SOFTWARE IS PROVIDED BY THE AUTHOR ``AS IS'' AND ANY EXPRESS OR
 * IMPLIED WARRANTIES, INCLUDING, BUT NOT LIMITED TO, THE IMPLIED WARRANTIES
 * OF MERCHANTABILITY AND FITNESS FOR A PARTICULAR PURPOSE ARE DISCLAIMED.
 * IN NO EVENT SHALL THE AUTHOR BE LIABLE FOR ANY DIRECT, INDIRECT,
 * INCIDENTAL, SPECIAL, EXEMPLARY, OR CONSEQUENTIAL DAMAGES (INCLUDING, BUT
 * NOT LIMITED TO, PROCUREMENT OF SUBSTITUTE GOODS OR SERVICES; LOSS OF USE,
 * DATA, OR PROFITS; OR BUSINESS INTERRUPTION) HOWEVER CAUSED AND ON ANY
 * THEORY OF LIABILITY, WHETHER IN CONTRACT, STRICT LIABILITY, OR TORT
 * (INCLUDING NEGLIGENCE OR OTHERWISE) ARISING IN ANY WAY OUT OF THE USE OF
 * THIS SOFTWARE, EVEN IF ADVISED OF THE POSSIBILITY OF SUCH DAMAGE.
 */

/**
 * @defgroup rootvirt Root device driver for virtual devices.
 * @{
 */

/** @file
 */

#include <assert.h>
#include <stdio.h>
#include <errno.h>
#include <str_error.h>
#include <ddf/driver.h>

#define NAME "rootvirt"

/** Virtual function entry */
typedef struct {
	/** Function name */
	const char *name;
	/** Function match ID */
	const char *match_id;
} virtual_function_t;

/** List of existing virtual functions */
virtual_function_t virtual_functions[] = {
#include "devices.def"
	/* Terminating item */
	{
		.name = NULL,
		.match_id = NULL
	}
};

static int rootvirt_add_device(ddf_dev_t *dev);

static driver_ops_t rootvirt_ops = {
	.add_device = &rootvirt_add_device
};

static driver_t rootvirt_driver = {
	.name = NAME,
	.driver_ops = &rootvirt_ops
};

/** Add function to the virtual device.
 *
 * @param vdev		The virtual device
 * @param vfun		Virtual function description
 * @return		EOK on success or negative error code.
 */
static int rootvirt_add_fun(ddf_dev_t *vdev, virtual_function_t *vfun)
{
<<<<<<< HEAD
	printf(NAME ": registering child device `%s' (match \"%s\")\n",
	    virt_dev->name, virt_dev->match_id);

	int rc = child_device_register_wrapper(parent, virt_dev->name,
	    virt_dev->match_id, 10, NULL);

	if (rc == EOK) {
		printf(NAME ": registered child device `%s'\n",
		    virt_dev->name);
	} else {
		printf(NAME ": failed to register child device `%s': %s\n",
		    virt_dev->name, str_error(rc));
=======
	ddf_fun_t *fun;
	int rc;

	printf(NAME ": registering function `%s' (match \"%s\")\n",
	    vfun->name, vfun->match_id);

	fun = ddf_fun_create(vdev, fun_inner, vfun->name);
	if (fun == NULL) {
		printf(NAME ": error creating function %s\n", vfun->name);
		return ENOMEM;
	}

	rc = ddf_fun_add_match_id(fun, vfun->match_id, 10);
	if (rc != EOK) {
		printf(NAME ": error adding match IDs to function %s\n",
		    vfun->name);
		ddf_fun_destroy(fun);
		return rc;
>>>>>>> 664af708
	}

	rc = ddf_fun_bind(fun);
	if (rc != EOK) {
		printf(NAME ": error binding function %s: %s\n", vfun->name,
		    str_error(rc));
		ddf_fun_destroy(fun);
		return rc;
	}

	printf(NAME ": registered child device `%s'\n", vfun->name);
	return EOK;
}

static int rootvirt_add_device(ddf_dev_t *dev)
{
	static int instances = 0;

	/*
	 * Allow only single instance of root virtual device.
	 */
	instances++;
	if (instances > 1) {
		return ELIMIT;
	}

	printf(NAME ": add_device(handle=%d)\n", (int)dev->handle);

	/*
	 * Go through all virtual functions and try to add them.
	 * We silently ignore failures.
	 */
	virtual_function_t *vfun = virtual_functions;
	while (vfun->name != NULL) {
		(void) rootvirt_add_fun(dev, vfun);
		vfun++;
	}

	return EOK;
}

int main(int argc, char *argv[])
{
	printf(NAME ": HelenOS virtual devices root driver\n");
	return ddf_driver_main(&rootvirt_driver);
}

/**
 * @}
 */
<|MERGE_RESOLUTION|>--- conflicted
+++ resolved
@@ -79,20 +79,6 @@
  */
 static int rootvirt_add_fun(ddf_dev_t *vdev, virtual_function_t *vfun)
 {
-<<<<<<< HEAD
-	printf(NAME ": registering child device `%s' (match \"%s\")\n",
-	    virt_dev->name, virt_dev->match_id);
-
-	int rc = child_device_register_wrapper(parent, virt_dev->name,
-	    virt_dev->match_id, 10, NULL);
-
-	if (rc == EOK) {
-		printf(NAME ": registered child device `%s'\n",
-		    virt_dev->name);
-	} else {
-		printf(NAME ": failed to register child device `%s': %s\n",
-		    virt_dev->name, str_error(rc));
-=======
 	ddf_fun_t *fun;
 	int rc;
 
@@ -111,7 +97,6 @@
 		    vfun->name);
 		ddf_fun_destroy(fun);
 		return rc;
->>>>>>> 664af708
 	}
 
 	rc = ddf_fun_bind(fun);
