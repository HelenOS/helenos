/*
 * Copyright (c) 2011 Jan Vesely
 * All rights reserved.
 *
 * Redistribution and use in source and binary forms, with or without
 * modification, are permitted provided that the following conditions
 * are met:
 *
 * - Redistributions of source code must retain the above copyright
 *   notice, this list of conditions and the following disclaimer.
 * - Redistributions in binary form must reproduce the above copyright
 *   notice, this list of conditions and the following disclaimer in the
 *   documentation and/or other materials provided with the distribution.
 * - The name of the author may not be used to endorse or promote products
 *   derived from this software without specific prior written permission.
 *
 * THIS SOFTWARE IS PROVIDED BY THE AUTHOR ``AS IS'' AND ANY EXPRESS OR
 * IMPLIED WARRANTIES, INCLUDING, BUT NOT LIMITED TO, THE IMPLIED WARRANTIES
 * OF MERCHANTABILITY AND FITNESS FOR A PARTICULAR PURPOSE ARE DISCLAIMED.
 * IN NO EVENT SHALL THE AUTHOR BE LIABLE FOR ANY DIRECT, INDIRECT,
 * INCIDENTAL, SPECIAL, EXEMPLARY, OR CONSEQUENTIAL DAMAGES (INCLUDING, BUT
 * NOT LIMITED TO, PROCUREMENT OF SUBSTITUTE GOODS OR SERVICES; LOSS OF USE,
 * DATA, OR PROFITS; OR BUSINESS INTERRUPTION) HOWEVER CAUSED AND ON ANY
 * THEORY OF LIABILITY, WHETHER IN CONTRACT, STRICT LIABILITY, OR TORT
 * (INCLUDING NEGLIGENCE OR OTHERWISE) ARISING IN ANY WAY OUT OF THE USE OF
 * THIS SOFTWARE, EVEN IF ADVISED OF THE POSSIBILITY OF SUCH DAMAGE.
 */
/** @addtogroup drvusbehci
 * @{
 */
/** @file
 * @brief EHCI host controller driver structure
 */
#ifndef DRV_EHCI_HC_H
#define DRV_EHCI_HC_H

#include <adt/list.h>
#include <ddi.h>
#include <ddf/driver.h>
#include <device/hw_res_parsed.h>
#include <fibril.h>
#include <fibril_synch.h>
#include <stdbool.h>
#include <stdint.h>

#include <usb/host/hcd.h>
#include <usb/host/endpoint.h>
#include <usb/host/usb_transfer_batch.h>

#include "ehci_regs.h"
#include "ehci_rh.h"
#include "hw_struct/link_pointer.h"
#include "endpoint_list.h"

/** Main EHCI driver structure */
typedef struct hc {
	/* Common device header */
	hc_device_t base;

	/** Memory mapped CAPS register area */
	ehci_caps_regs_t *caps;
	/** Memory mapped I/O registers area */
	ehci_regs_t *registers;

	/** Iso transfer list, backed by dma_buffer */
	link_pointer_t *periodic_list;

	dma_buffer_t dma_buffer;

	/** CONTROL and BULK schedules */
	endpoint_list_t async_list;

	/** INT schedule */
	endpoint_list_t int_list;

	/** List of active transfers */
	list_t pending_endpoints;

	/** Guards schedule and endpoint manipulation */
	fibril_mutex_t guard;

	/** Wait for hc to restart async chedule */
	fibril_condvar_t async_doorbell;

	/** USB hub emulation structure */
	ehci_rh_t rh;

	/** USB bookkeeping */
	ehci_bus_t bus;
} hc_t;

static inline hc_t *hcd_to_hc(hc_device_t *hcd)
{
	assert(hcd);
	return (hc_t *) hcd;
}

void hc_enqueue_endpoint(hc_t *, const endpoint_t *);
void hc_dequeue_endpoint(hc_t *, const endpoint_t *);

/* Boottime operations */
extern int hc_add(hc_device_t *, const hw_res_list_parsed_t *);
extern int hc_start(hc_device_t *);
extern int hc_setup_roothub(hc_device_t *);
extern int hc_gen_irq_code(irq_code_t *, hc_device_t *, const hw_res_list_parsed_t *);
extern int hc_gone(hc_device_t *);

<<<<<<< HEAD
/** Runtime operations */
extern void ehci_hc_interrupt(bus_t *, uint32_t);
extern int ehci_hc_status(bus_t *, uint32_t *);
extern int ehci_hc_schedule(usb_transfer_batch_t *);
=======
int ehci_hc_gen_irq_code(irq_code_t *code, const hw_res_list_parsed_t *hw_res, int *irq);
>>>>>>> 6a5d05bd

#endif
/**
 * @}
 */<|MERGE_RESOLUTION|>--- conflicted
+++ resolved
@@ -102,17 +102,13 @@
 extern int hc_add(hc_device_t *, const hw_res_list_parsed_t *);
 extern int hc_start(hc_device_t *);
 extern int hc_setup_roothub(hc_device_t *);
-extern int hc_gen_irq_code(irq_code_t *, hc_device_t *, const hw_res_list_parsed_t *);
+extern int hc_gen_irq_code(irq_code_t *, hc_device_t *, const hw_res_list_parsed_t *, int *);
 extern int hc_gone(hc_device_t *);
 
-<<<<<<< HEAD
 /** Runtime operations */
 extern void ehci_hc_interrupt(bus_t *, uint32_t);
 extern int ehci_hc_status(bus_t *, uint32_t *);
 extern int ehci_hc_schedule(usb_transfer_batch_t *);
-=======
-int ehci_hc_gen_irq_code(irq_code_t *code, const hw_res_list_parsed_t *hw_res, int *irq);
->>>>>>> 6a5d05bd
 
 #endif
 /**
