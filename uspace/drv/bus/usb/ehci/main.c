--- conflicted
+++ resolved
@@ -66,69 +66,39 @@
 static int ehci_dev_add(ddf_dev_t *device)
 {
 	assert(device);
-#define CHECK_RET_RETURN(ret, message...) \
-if (ret != EOK) { \
-	usb_log_error(message); \
-	return ret; \
-}
 
 	addr_range_t reg_range;
 	int irq = 0;
 
-<<<<<<< HEAD
-	int ret = get_my_registers(device, &reg_base, &reg_size, &irq);
-	CHECK_RET_RETURN(ret,
-	    "Failed to get memory addresses for %" PRIun ": %s.\n",
-	    ddf_dev_get_handle(device), str_error(ret));
-	usb_log_info("Memory mapped regs at 0x%" PRIxn " (size %zu), IRQ %d.\n",
-	    reg_base, reg_size, irq);
-
-	ret = disable_legacy(device, reg_base, reg_size);
-	CHECK_RET_RETURN(ret,
-	    "Failed to disable legacy USB: %s.\n", str_error(ret));
-=======
-	int rc = get_my_registers(device, &reg_range, &irq);
-	if (rc != EOK) {
+	int ret = get_my_registers(device, &reg_range, &irq);
+	if (ret != EOK) {
 		usb_log_error("Failed to get memory addresses for %" PRIun
-		    ": %s.\n", ddf_dev_get_handle(device), str_error(rc));
-		goto error;
+		    ": %s.\n", ddf_dev_get_handle(device), str_error(ret));
+		return ret;
 	}
 
 	usb_log_info("Memory mapped regs at %p (size %zu), IRQ %d.\n",
 	    RNGABSPTR(reg_range), RNGSZ(reg_range), irq);
 
-	rc = disable_legacy(device, &reg_range);
-	if (rc != EOK) {
+	ret = disable_legacy(device, &reg_range);
+	if (ret != EOK) {
 		usb_log_error("Failed to disable legacy USB: %s.\n",
-		    str_error(rc));
-		goto error;
+		    str_error(ret));
+		return ret;
 	}
 
-	hc_fun = ddf_fun_create(device, fun_exposed, "ehci_hc");
-	if (hc_fun == NULL) {
-		usb_log_error("Failed to create EHCI function.\n");
-		rc = ENOMEM;
-		goto error;
+	/* High Speed, no bandwidth */
+	ret = hcd_ddf_setup_hc(device, USB_SPEED_HIGH, 0, NULL);
+	if (ret != EOK) {
+		usb_log_error("Failed to init generci hcd driver: %s\n",
+		    str_error(ret));
+		return ret;
 	}
-
-	hcd_t *ehci_hc = ddf_fun_data_alloc(hc_fun, sizeof(hcd_t));
-	if (ehci_hc == NULL) {
-		usb_log_error("Failed to alloc generic HC driver.\n");
-		rc = ENOMEM;
-		goto error;
-	}
->>>>>>> 1c0cef08
-
-	/* High Speed, no bandwidth */
-	ret = hcd_ddf_setup_hc(device, USB_SPEED_HIGH, 0, NULL);	
-	CHECK_RET_RETURN(ret,
-	    "Failed to init generci hcd driver: %s\n", str_error(ret));
 
 	usb_log_info("Controlling new EHCI device `%s' (handle %" PRIun ").\n",
 	    ddf_dev_get_name(device), ddf_dev_get_handle(device));
 
 	return EOK;
-#undef CHECK_RET_RETURN
 }
 
 /** Initializes global driver structures (NONE).
