--- conflicted
+++ resolved
@@ -198,12 +198,7 @@
 		    goto clean;
 	}
 clean:
-<<<<<<< HEAD
 	async_hangup(parent_sess);
-=======
-	//TODO unmap registers
-	hw_res_list_parsed_clean(&res);
->>>>>>> a416d070
 	return ret;
 }
 
