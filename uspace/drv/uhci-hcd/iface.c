--- conflicted
+++ resolved
@@ -260,48 +260,12 @@
     ddf_fun_t *fun, usb_target_t target, void *data,
     size_t size, usbhc_iface_transfer_out_callback_t callback, void *arg)
 {
-<<<<<<< HEAD
-	assert(fun);
-	hc_t *hc = fun_to_hc(fun);
-	assert(hc);
-
-	usb_log_debug("Interrupt OUT %d:%d %zu.\n",
-	    target.address, target.endpoint, size);
-
-	size_t res_bw;
-	endpoint_t *ep = usb_endpoint_manager_get_ep(&hc->ep_manager,
-	    target.address, target.endpoint, USB_DIRECTION_OUT, &res_bw);
-	if (ep == NULL) {
-		usb_log_error("Endpoint(%d:%d) not registered for INT OUT.\n",
-			target.address, target.endpoint);
-		return ENOENT;
-	}
-	const size_t bw = bandwidth_count_usb11(ep->speed, ep->transfer_type,
-	    size, ep->max_packet_size);
-	if (res_bw < bw)
-	{
-		usb_log_error("Endpoint(%d:%d) INT IN needs %zu bw "
-		    "but only %zu is reserved.\n",
-		    target.address, target.endpoint, bw, res_bw);
-		return ENOENT;
-	}
-	assert(ep->speed ==
-	    usb_device_keeper_get_speed(&hc->manager, target.address));
-	assert(ep->transfer_type == USB_TRANSFER_INTERRUPT);
-
-	usb_transfer_batch_t *batch =
-	    batch_get(fun, target, ep->transfer_type, ep->max_packet_size,
-	        ep->speed, data, size, NULL, 0, NULL, callback, arg, ep);
-	if (!batch)
-		return ENOMEM;
-=======
 	usb_transfer_batch_t *batch = NULL;
 	hc_t *hc = NULL;
 	int ret = setup_batch(fun, target, USB_DIRECTION_OUT, data, size,
 	    NULL, 0, NULL, callback, arg, "Interrupt OUT", &hc, &batch);
 	if (ret != EOK)
 		return ret;
->>>>>>> 61727bf3
 	batch_interrupt_out(batch);
 	ret = hc_schedule(hc, batch);
 	if (ret != EOK) {
@@ -324,49 +288,12 @@
     ddf_fun_t *fun, usb_target_t target, void *data,
     size_t size, usbhc_iface_transfer_in_callback_t callback, void *arg)
 {
-<<<<<<< HEAD
-	assert(fun);
-	hc_t *hc = fun_to_hc(fun);
-	assert(hc);
-
-	usb_log_debug("Interrupt IN %d:%d %zu.\n",
-	    target.address, target.endpoint, size);
-
-	size_t res_bw;
-	endpoint_t *ep = usb_endpoint_manager_get_ep(&hc->ep_manager,
-	    target.address, target.endpoint, USB_DIRECTION_IN, &res_bw);
-	if (ep == NULL) {
-		usb_log_error("Endpoint(%d:%d) not registered for INT IN.\n",
-		    target.address, target.endpoint);
-		return ENOENT;
-	}
-	const size_t bw = bandwidth_count_usb11(ep->speed, ep->transfer_type,
-	    size, ep->max_packet_size);
-	if (res_bw < bw)
-	{
-		usb_log_error("Endpoint(%d:%d) INT IN needs %zu bw "
-		    "but only %zu bw is reserved.\n",
-		    target.address, target.endpoint, bw, res_bw);
-		return ENOENT;
-	}
-
-	assert(ep->speed ==
-	    usb_device_keeper_get_speed(&hc->manager, target.address));
-	assert(ep->transfer_type == USB_TRANSFER_INTERRUPT);
-
-	usb_transfer_batch_t *batch =
-	    batch_get(fun, target, ep->transfer_type, ep->max_packet_size,
-	        ep->speed, data, size, NULL, 0, callback, NULL, arg, ep);
-	if (!batch)
-		return ENOMEM;
-=======
 	usb_transfer_batch_t *batch = NULL;
 	hc_t *hc = NULL;
 	int ret = setup_batch(fun, target, USB_DIRECTION_IN, data, size,
 	    NULL, 0, callback, NULL, arg, "Interrupt IN", &hc, &batch);
 	if (ret != EOK)
 		return ret;
->>>>>>> 61727bf3
 	batch_interrupt_in(batch);
 	ret = hc_schedule(hc, batch);
 	if (ret != EOK) {
@@ -389,38 +316,12 @@
     ddf_fun_t *fun, usb_target_t target, void *data,
     size_t size, usbhc_iface_transfer_out_callback_t callback, void *arg)
 {
-<<<<<<< HEAD
-	assert(fun);
-	hc_t *hc = fun_to_hc(fun);
-	assert(hc);
-
-	usb_log_debug("Bulk OUT %d:%d %zu.\n",
-	    target.address, target.endpoint, size);
-
-	endpoint_t *ep = usb_endpoint_manager_get_ep(&hc->ep_manager,
-	    target.address, target.endpoint, USB_DIRECTION_OUT, NULL);
-	if (ep == NULL) {
-		usb_log_error("Endpoint(%d:%d) not registered for BULK OUT.\n",
-			target.address, target.endpoint);
-		return ENOENT;
-	}
-	assert(ep->speed ==
-	    usb_device_keeper_get_speed(&hc->manager, target.address));
-	assert(ep->transfer_type == USB_TRANSFER_BULK);
-
-	usb_transfer_batch_t *batch =
-	    batch_get(fun, target, ep->transfer_type, ep->max_packet_size,
-	        ep->speed, data, size, NULL, 0, NULL, callback, arg, ep);
-	if (!batch)
-		return ENOMEM;
-=======
 	usb_transfer_batch_t *batch = NULL;
 	hc_t *hc = NULL;
 	int ret = setup_batch(fun, target, USB_DIRECTION_OUT, data, size,
 	    NULL, 0, NULL, callback, arg, "Bulk OUT", &hc, &batch);
 	if (ret != EOK)
 		return ret;
->>>>>>> 61727bf3
 	batch_bulk_out(batch);
 	ret = hc_schedule(hc, batch);
 	if (ret != EOK) {
@@ -443,37 +344,12 @@
     ddf_fun_t *fun, usb_target_t target, void *data,
     size_t size, usbhc_iface_transfer_in_callback_t callback, void *arg)
 {
-<<<<<<< HEAD
-	assert(fun);
-	hc_t *hc = fun_to_hc(fun);
-	assert(hc);
-	usb_log_debug("Bulk IN %d:%d %zu.\n",
-	    target.address, target.endpoint, size);
-
-	endpoint_t *ep = usb_endpoint_manager_get_ep(&hc->ep_manager,
-	    target.address, target.endpoint, USB_DIRECTION_IN, NULL);
-	if (ep == NULL) {
-		usb_log_error("Endpoint(%d:%d) not registered for BULK IN.\n",
-			target.address, target.endpoint);
-		return ENOENT;
-	}
-	assert(ep->speed ==
-	    usb_device_keeper_get_speed(&hc->manager, target.address));
-	assert(ep->transfer_type == USB_TRANSFER_BULK);
-
-	usb_transfer_batch_t *batch =
-	    batch_get(fun, target, ep->transfer_type, ep->max_packet_size,
-	        ep->speed, data, size, NULL, 0, callback, NULL, arg, ep);
-	if (!batch)
-		return ENOMEM;
-=======
 	usb_transfer_batch_t *batch = NULL;
 	hc_t *hc = NULL;
 	int ret = setup_batch(fun, target, USB_DIRECTION_IN, data, size,
 	    NULL, 0, callback, NULL, arg, "Bulk IN", &hc, &batch);
 	if (ret != EOK)
 		return ret;
->>>>>>> 61727bf3
 	batch_bulk_in(batch);
 	ret = hc_schedule(hc, batch);
 	if (ret != EOK) {
@@ -499,30 +375,6 @@
     void *setup_data, size_t setup_size, void *data, size_t size,
     usbhc_iface_transfer_out_callback_t callback, void *arg)
 {
-<<<<<<< HEAD
-	assert(fun);
-	hc_t *hc = fun_to_hc(fun);
-	assert(hc);
-	usb_speed_t speed =
-	    usb_device_keeper_get_speed(&hc->manager, target.address);
-	usb_log_debug("Control WRITE (%d) %d:%d %zu.\n",
-	    speed, target.address, target.endpoint, size);
-	endpoint_t *ep = usb_endpoint_manager_get_ep(&hc->ep_manager,
-	    target.address, target.endpoint, USB_DIRECTION_BOTH, NULL);
-	if (ep == NULL) {
-		usb_log_warning("Endpoint(%d:%d) not registered for CONTROL.\n",
-			target.address, target.endpoint);
-	}
-
-	if (setup_size != 8)
-		return EINVAL;
-
-	usb_transfer_batch_t *batch =
-	    batch_get(fun, target, USB_TRANSFER_CONTROL, ep->max_packet_size, speed,
-	        data, size, setup_data, setup_size, NULL, callback, arg, ep);
-	if (!batch)
-		return ENOMEM;
-=======
 	usb_transfer_batch_t *batch = NULL;
 	hc_t *hc = NULL;
 	int ret = setup_batch(fun, target, USB_DIRECTION_BOTH, data, size,
@@ -530,7 +382,6 @@
 	    &hc, &batch);
 	if (ret != EOK)
 		return ret;
->>>>>>> 61727bf3
 	usb_device_keeper_reset_if_need(&hc->manager, target, setup_data);
 	batch_control_write(batch);
 	ret = hc_schedule(hc, batch);
@@ -557,27 +408,6 @@
     void *setup_data, size_t setup_size, void *data, size_t size,
     usbhc_iface_transfer_in_callback_t callback, void *arg)
 {
-<<<<<<< HEAD
-	assert(fun);
-	hc_t *hc = fun_to_hc(fun);
-	assert(hc);
-	usb_speed_t speed =
-	    usb_device_keeper_get_speed(&hc->manager, target.address);
-
-	usb_log_debug("Control READ(%d) %d:%d %zu.\n",
-	    speed, target.address, target.endpoint, size);
-	endpoint_t *ep = usb_endpoint_manager_get_ep(&hc->ep_manager,
-	    target.address, target.endpoint, USB_DIRECTION_BOTH, NULL);
-	if (ep == NULL) {
-		usb_log_warning("Endpoint(%d:%d) not registered for CONTROL.\n",
-			target.address, target.endpoint);
-	}
-	usb_transfer_batch_t *batch =
-	    batch_get(fun, target, USB_TRANSFER_CONTROL, ep->max_packet_size, speed,
-	        data, size, setup_data, setup_size, callback, NULL, arg, ep);
-	if (!batch)
-		return ENOMEM;
-=======
 	usb_transfer_batch_t *batch = NULL;
 	hc_t *hc = NULL;
 	int ret = setup_batch(fun, target, USB_DIRECTION_BOTH, data, size,
@@ -585,7 +415,6 @@
 	    &hc, &batch);
 	if (ret != EOK)
 		return ret;
->>>>>>> 61727bf3
 	batch_control_read(batch);
 	ret = hc_schedule(hc, batch);
 	if (ret != EOK) {
