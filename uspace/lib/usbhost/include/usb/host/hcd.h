/*
 * Copyright (c) 2011 Jan Vesely
 * All rights reserved.
 *
 * Redistribution and use in source and binary forms, with or without
 * modification, are permitted provided that the following conditions
 * are met:
 *
 * - Redistributions of source code must retain the above copyright
 *   notice, this list of conditions and the following disclaimer.
 * - Redistributions in binary form must reproduce the above copyright
 *   notice, this list of conditions and the following disclaimer in the
 *   documentation and/or other materials provided with the distribution.
 * - The name of the author may not be used to endorse or promote products
 *   derived from this software without specific prior written permission.
 *
 * THIS SOFTWARE IS PROVIDED BY THE AUTHOR ``AS IS'' AND ANY EXPRESS OR
 * IMPLIED WARRANTIES, INCLUDING, BUT NOT LIMITED TO, THE IMPLIED WARRANTIES
 * OF MERCHANTABILITY AND FITNESS FOR A PARTICULAR PURPOSE ARE DISCLAIMED.
 * IN NO EVENT SHALL THE AUTHOR BE LIABLE FOR ANY DIRECT, INDIRECT,
 * INCIDENTAL, SPECIAL, EXEMPLARY, OR CONSEQUENTIAL DAMAGES (INCLUDING, BUT
 * NOT LIMITED TO, PROCUREMENT OF SUBSTITUTE GOODS OR SERVICES; LOSS OF USE,
 * DATA, OR PROFITS; OR BUSINESS INTERRUPTION) HOWEVER CAUSED AND ON ANY
 * THEORY OF LIABILITY, WHETHER IN CONTRACT, STRICT LIABILITY, OR TORT
 * (INCLUDING NEGLIGENCE OR OTHERWISE) ARISING IN ANY WAY OUT OF THE USE OF
 * THIS SOFTWARE, EVEN IF ADVISED OF THE POSSIBILITY OF SUCH DAMAGE.
 */

/** @addtogroup libusbhost
 * @{
 */
/** @file
 *
 */

#ifndef LIBUSBHOST_HOST_HCD_H
#define LIBUSBHOST_HOST_HCD_H

#include <ddf/driver.h>
#include <usb/request.h>

typedef struct hw_resource_list_parsed hw_res_list_parsed_t;
typedef struct bus bus_t;
typedef struct device device_t;

/* Treat this header as read-only in driver code.
 * It could be opaque, but why to complicate matters.
 */
typedef struct hc_device {
	/* Bus instance */
	bus_t *bus;

	/* Managed DDF device */
	ddf_dev_t *ddf_dev;

	/* Control function */
	ddf_fun_t *ctl_fun;

	/* Result of enabling HW IRQs */
	int irq_cap;

	/** Interrupt replacement fibril */
	fid_t polling_fibril;

	/* This structure is meant to be extended by driver code. */
} hc_device_t;

typedef struct hc_driver {
	const char *name;

	/** Size of the device data to be allocated, and passed as the
	 * hc_device_t. */
	size_t hc_device_size;

	/** Initialize device structures. */
	int (*hc_add)(hc_device_t *, const hw_res_list_parsed_t *);

<<<<<<< HEAD
	/** Generate IRQ code to handle interrupts. */
	int (*irq_code_gen)(irq_code_t *, hc_device_t *, const hw_res_list_parsed_t *);
=======
extern int hcd_request_address(hcd_t *, usb_speed_t, usb_address_t *);
>>>>>>> 6a5d05bd

	/** Claim device from BIOS. */
	int (*claim)(hc_device_t *);

	/** Start the host controller. */
	int (*start)(hc_device_t *);

	/** Setup the virtual roothub. */
	int (*setup_root_hub)(hc_device_t *);

	/** Stop the host controller (after start has been called) */
	int (*stop)(hc_device_t *);

	/** HC was asked to be removed (after hc_add has been called) */
	int (*hc_remove)(hc_device_t *);

	/** HC is gone. */
	int (*hc_gone)(hc_device_t *);
} hc_driver_t;

/* Drivers should call this before leaving hc_add */
static inline void hc_device_setup(hc_device_t *hcd, bus_t *bus) {
	hcd->bus = bus;
}

static inline hc_device_t *dev_to_hcd(ddf_dev_t *dev)
{
	return ddf_dev_data_get(dev);
}

<<<<<<< HEAD
int hc_driver_main(const hc_driver_t *);
=======
extern int hcd_send_batch_sync(hcd_t *, usb_target_t, usb_direction_t,
    void *, size_t, uint64_t, const char *, size_t *);
>>>>>>> 6a5d05bd

#endif

/**
 * @}
 */<|MERGE_RESOLUTION|>--- conflicted
+++ resolved
@@ -75,12 +75,8 @@
 	/** Initialize device structures. */
 	int (*hc_add)(hc_device_t *, const hw_res_list_parsed_t *);
 
-<<<<<<< HEAD
 	/** Generate IRQ code to handle interrupts. */
-	int (*irq_code_gen)(irq_code_t *, hc_device_t *, const hw_res_list_parsed_t *);
-=======
-extern int hcd_request_address(hcd_t *, usb_speed_t, usb_address_t *);
->>>>>>> 6a5d05bd
+	int (*irq_code_gen)(irq_code_t *, hc_device_t *, const hw_res_list_parsed_t *, int *);
 
 	/** Claim device from BIOS. */
 	int (*claim)(hc_device_t *);
@@ -111,12 +107,7 @@
 	return ddf_dev_data_get(dev);
 }
 
-<<<<<<< HEAD
 int hc_driver_main(const hc_driver_t *);
-=======
-extern int hcd_send_batch_sync(hcd_t *, usb_target_t, usb_direction_t,
-    void *, size_t, uint64_t, const char *, size_t *);
->>>>>>> 6a5d05bd
 
 #endif
 
