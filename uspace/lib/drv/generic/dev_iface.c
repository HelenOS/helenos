/*
 * Copyright (c) 2010 Lenka Trochtova
 * All rights reserved.
 *
 * Redistribution and use in source and binary forms, with or without
 * modification, are permitted provided that the following conditions
 * are met:
 *
 * - Redistributions of source code must retain the above copyright
 *   notice, this list of conditions and the following disclaimer.
 * - Redistributions in binary form must reproduce the above copyright
 *   notice, this list of conditions and the following disclaimer in the
 *   documentation and/or other materials provided with the distribution.
 * - The name of the author may not be used to endorse or promote products
 *   derived from this software without specific prior written permission.
 *
 * THIS SOFTWARE IS PROVIDED BY THE AUTHOR ``AS IS'' AND ANY EXPRESS OR
 * IMPLIED WARRANTIES, INCLUDING, BUT NOT LIMITED TO, THE IMPLIED WARRANTIES
 * OF MERCHANTABILITY AND FITNESS FOR A PARTICULAR PURPOSE ARE DISCLAIMED.
 * IN NO EVENT SHALL THE AUTHOR BE LIABLE FOR ANY DIRECT, INDIRECT,
 * INCIDENTAL, SPECIAL, EXEMPLARY, OR CONSEQUENTIAL DAMAGES (INCLUDING, BUT
 * NOT LIMITED TO, PROCUREMENT OF SUBSTITUTE GOODS OR SERVICES; LOSS OF USE,
 * DATA, OR PROFITS; OR BUSINESS INTERRUPTION) HOWEVER CAUSED AND ON ANY
 * THEORY OF LIABILITY, WHETHER IN CONTRACT, STRICT LIABILITY, OR TORT
 * (INCLUDING NEGLIGENCE OR OTHERWISE) ARISING IN ANY WAY OUT OF THE USE OF
 * THIS SOFTWARE, EVEN IF ADVISED OF THE POSSIBILITY OF SUCH DAMAGE.
 */

/**
 * @defgroup libdrv generic device driver support.
 * @brief HelenOS generic device driver support.
 * @{
 */

/** @file
 */

#include <assert.h>

#include "dev_iface.h"
#include "remote_hw_res.h"
#include "remote_char_dev.h"
#include "remote_clock_dev.h"
#include "remote_battery_dev.h"
#include "remote_graph_dev.h"
#include "remote_nic.h"
#include "remote_usb.h"
#include "remote_usbhc.h"
#include "remote_usbhid.h"
#include "remote_pci.h"
#include "remote_audio_mixer.h"
#include "remote_audio_pcm.h"
#include "remote_ahci.h"

static const iface_dipatch_table_t remote_ifaces = {
	.ifaces = {
<<<<<<< HEAD
		[AUDIO_MIXER_IFACE] = &remote_audio_mixer_iface,
		[AUDIO_PCM_BUFFER_IFACE] = &remote_audio_pcm_iface,
		[HW_RES_DEV_IFACE] = &remote_hw_res_iface,
		[CHAR_DEV_IFACE] = &remote_char_dev_iface,
		[NIC_DEV_IFACE] = &remote_nic_iface,
		[PCI_DEV_IFACE] = &remote_pci_iface,
		[USB_DEV_IFACE] = &remote_usb_iface,
		[USBHC_DEV_IFACE] = &remote_usbhc_iface,
		[USBHID_DEV_IFACE] = &remote_usbhid_iface,
		[AHCI_DEV_IFACE] = &remote_ahci_iface,
=======
		&remote_hw_res_iface,
		&remote_char_dev_iface,
		&remote_graph_dev_iface,
		&remote_nic_iface,
		&remote_pci_iface,
		&remote_usb_iface,
		&remote_usbhc_iface,
		&remote_usbhid_iface,
		&remote_clock_dev_iface,
		&remote_battery_dev_iface,
		&remote_ahci_iface
>>>>>>> 005b7650
	}
};

remote_iface_t *get_remote_iface(int idx)
{
	assert(is_valid_iface_idx(idx));
	return remote_ifaces.ifaces[idx];
}

remote_iface_func_ptr_t
get_remote_method(remote_iface_t *rem_iface, sysarg_t iface_method_idx)
{
	if (iface_method_idx >= rem_iface->method_count)
		return NULL;
	
	return rem_iface->methods[iface_method_idx];
}

bool is_valid_iface_idx(int idx)
{
	return (0 <= idx) && (idx < DEV_IFACE_MAX);
}

/**
 * @}
 */<|MERGE_RESOLUTION|>--- conflicted
+++ resolved
@@ -54,30 +54,19 @@
 
 static const iface_dipatch_table_t remote_ifaces = {
 	.ifaces = {
-<<<<<<< HEAD
 		[AUDIO_MIXER_IFACE] = &remote_audio_mixer_iface,
 		[AUDIO_PCM_BUFFER_IFACE] = &remote_audio_pcm_iface,
 		[HW_RES_DEV_IFACE] = &remote_hw_res_iface,
 		[CHAR_DEV_IFACE] = &remote_char_dev_iface,
+		[GRAPH_DEV_IFACE] = &remote_graph_dev_iface,
 		[NIC_DEV_IFACE] = &remote_nic_iface,
 		[PCI_DEV_IFACE] = &remote_pci_iface,
 		[USB_DEV_IFACE] = &remote_usb_iface,
 		[USBHC_DEV_IFACE] = &remote_usbhc_iface,
 		[USBHID_DEV_IFACE] = &remote_usbhid_iface,
+		[CLOCK_DEV_IFACE] = &remote_clock_dev_iface,
+		[BATTERY_DEV_IFACE] = &remote_battery_dev_iface,
 		[AHCI_DEV_IFACE] = &remote_ahci_iface,
-=======
-		&remote_hw_res_iface,
-		&remote_char_dev_iface,
-		&remote_graph_dev_iface,
-		&remote_nic_iface,
-		&remote_pci_iface,
-		&remote_usb_iface,
-		&remote_usbhc_iface,
-		&remote_usbhid_iface,
-		&remote_clock_dev_iface,
-		&remote_battery_dev_iface,
-		&remote_ahci_iface
->>>>>>> 005b7650
 	}
 };
 
