--- conflicted
+++ resolved
@@ -287,20 +287,10 @@
 		goto leave_release_default_address;
 	}
 
-<<<<<<< HEAD
-
-	rc = usb_pipe_start_session(&ctrl_pipe);
-	if (rc != EOK) {
-		rc = ENOTCONN;
+	rc = usb_request_set_address(&ctrl_pipe, dev_addr);
+	if (rc != EOK) {
+		rc = ESTALL;
 		goto leave_release_default_address;
-	}
-
-=======
->>>>>>> 5410c042
-	rc = usb_request_set_address(&ctrl_pipe, dev_addr);
-	if (rc != EOK) {
-		rc = ESTALL;
-		goto leave_stop_session;
 	}
 
 	/*
@@ -361,10 +351,6 @@
 	 * Error handling (like nested exceptions) starts here.
 	 * Completely ignoring errors here.
 	 */
-
-leave_stop_session:
-	usb_pipe_end_session(&ctrl_pipe);
-
 leave_release_default_address:
 	usb_pipe_unregister(&ctrl_pipe, &hc_conn);
 
