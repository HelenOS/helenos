--- conflicted
+++ resolved
@@ -121,15 +121,12 @@
 	generic/arg_parse.c \
 	generic/sort.c \
 	generic/stats.c \
-<<<<<<< HEAD
+	generic/assert.c \
 	rtld/rtld.c \
 	rtld/elf_load.c \
 	rtld/dynamic.c \
 	rtld/module.c \
 	rtld/symbol.c
-=======
-	generic/assert.c \
->>>>>>> 933cadfd
 
 SOURCES = \
 	$(GENERIC_SOURCES) \
