--- conflicted
+++ resolved
@@ -83,14 +83,10 @@
 extern int wstr_to_str(char *dest, size_t size, const wchar_t *src);
 extern int spascii_to_str(char *dest, size_t size, const uint8_t *src, size_t n);
 extern char *wstr_to_astr(const wchar_t *src);
-<<<<<<< HEAD
-extern void str_to_wstr(wchar_t *dest, size_t dlen, const char *src);
 extern wchar_t *str_to_awstr(const char *src);
-=======
 extern int str_to_wstr(wchar_t *dest, size_t dlen, const char *src);
 extern int utf16_to_str(char *dest, size_t size, const uint16_t *src);
 extern int str_to_utf16(uint16_t *dest, size_t size, const char *src);
->>>>>>> 842a2d27
 
 extern char *str_chr(const char *str, wchar_t ch);
 extern char *str_rchr(const char *str, wchar_t ch);
