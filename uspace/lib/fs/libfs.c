/*
 * Copyright (c) 2009 Jakub Jermar
 * All rights reserved.
 *
 * Redistribution and use in source and binary forms, with or without
 * modification, are permitted provided that the following conditions
 * are met:
 *
 * - Redistributions of source code must retain the above copyright
 *   notice, this list of conditions and the following disclaimer.
 * - Redistributions in binary form must reproduce the above copyright
 *   notice, this list of conditions and the following disclaimer in the
 *   documentation and/or other materials provided with the distribution.
 * - The name of the author may not be used to endorse or promote products
 *   derived from this software without specific prior written permission.
 *
 * THIS SOFTWARE IS PROVIDED BY THE AUTHOR ``AS IS'' AND ANY EXPRESS OR
 * IMPLIED WARRANTIES, INCLUDING, BUT NOT LIMITED TO, THE IMPLIED WARRANTIES
 * OF MERCHANTABILITY AND FITNESS FOR A PARTICULAR PURPOSE ARE DISCLAIMED.
 * IN NO EVENT SHALL THE AUTHOR BE LIABLE FOR ANY DIRECT, INDIRECT,
 * INCIDENTAL, SPECIAL, EXEMPLARY, OR CONSEQUENTIAL DAMAGES (INCLUDING, BUT
 * NOT LIMITED TO, PROCUREMENT OF SUBSTITUTE GOODS OR SERVICES; LOSS OF USE,
 * DATA, OR PROFITS; OR BUSINESS INTERRUPTION) HOWEVER CAUSED AND ON ANY
 * THEORY OF LIABILITY, WHETHER IN CONTRACT, STRICT LIABILITY, OR TORT
 * (INCLUDING NEGLIGENCE OR OTHERWISE) ARISING IN ANY WAY OUT OF THE USE OF
 * THIS SOFTWARE, EVEN IF ADVISED OF THE POSSIBILITY OF SUCH DAMAGE.
 */

/** @addtogroup libfs
 * @{
 */
/**
 * @file
 * Glue code which is common to all FS implementations.
 */

#include "libfs.h"
#include "../../srv/vfs/vfs.h"
#include <macros.h>
#include <errno.h>
#include <async.h>
#include <as.h>
#include <assert.h>
#include <dirent.h>
#include <mem.h>
#include <sys/stat.h>
#include <stdlib.h>

#define on_error(rc, action) \
	do { \
		if ((rc) != EOK) \
			action; \
	} while (0)

#define combine_rc(rc1, rc2) \
	((rc1) == EOK ? (rc2) : (rc1))

#define answer_and_return(rid, rc) \
	do { \
		async_answer_0((rid), (rc)); \
		return; \
	} while (0)

static fs_reg_t reg;

static vfs_out_ops_t *vfs_out_ops = NULL;
static libfs_ops_t *libfs_ops = NULL;

static void libfs_mount(libfs_ops_t *, fs_handle_t, ipc_callid_t, ipc_call_t *);
static void libfs_unmount(libfs_ops_t *, ipc_callid_t, ipc_call_t *);
static void libfs_lookup(libfs_ops_t *, fs_handle_t, ipc_callid_t,
    ipc_call_t *);
static void libfs_stat(libfs_ops_t *, fs_handle_t, ipc_callid_t, ipc_call_t *);
static void libfs_open_node(libfs_ops_t *, fs_handle_t, ipc_callid_t,
    ipc_call_t *);

static void vfs_out_mounted(ipc_callid_t rid, ipc_call_t *req)
{
	devmap_handle_t devmap_handle = (devmap_handle_t) IPC_GET_ARG1(*req);
	char *opts;
	int rc;
	
	/* Accept the mount options. */
	rc = async_data_write_accept((void **) &opts, true, 0, 0, 0, NULL);
	if (rc != EOK) {
		async_answer_0(rid, rc);
		return;
	}

	fs_index_t index;
	aoff64_t size;
	unsigned lnkcnt;
	rc = vfs_out_ops->mounted(devmap_handle, opts, &index, &size, &lnkcnt);

	if (rc == EOK)
		async_answer_4(rid, EOK, index, LOWER32(size), UPPER32(size),
		    lnkcnt);
	else
		async_answer_0(rid, rc);

	free(opts);
}

static void vfs_out_mount(ipc_callid_t rid, ipc_call_t *req)
{
	libfs_mount(libfs_ops, reg.fs_handle, rid, req);
}

static void vfs_out_unmounted(ipc_callid_t rid, ipc_call_t *req)
{
	devmap_handle_t devmap_handle = (devmap_handle_t) IPC_GET_ARG1(*req);
	int rc; 

	rc = vfs_out_ops->unmounted(devmap_handle);

	async_answer_0(rid, rc);
}

static void vfs_out_unmount(ipc_callid_t rid, ipc_call_t *req)
{
		
	libfs_unmount(libfs_ops, rid, req);
}

static void vfs_out_lookup(ipc_callid_t rid, ipc_call_t *req)
{
	libfs_lookup(libfs_ops, reg.fs_handle, rid, req);
}

static void vfs_out_read(ipc_callid_t rid, ipc_call_t *req)
{
	devmap_handle_t devmap_handle = (devmap_handle_t) IPC_GET_ARG1(*req);
	fs_index_t index = (fs_index_t) IPC_GET_ARG2(*req);
	aoff64_t pos = (aoff64_t) MERGE_LOUP32(IPC_GET_ARG3(*req),
	    IPC_GET_ARG4(*req));
	size_t rbytes;
	int rc;

	rc = vfs_out_ops->read(devmap_handle, index, pos, &rbytes);

	if (rc == EOK)
		async_answer_1(rid, EOK, rbytes);
	else
		async_answer_0(rid, rc);
}

static void vfs_out_write(ipc_callid_t rid, ipc_call_t *req)
{
	devmap_handle_t devmap_handle = (devmap_handle_t) IPC_GET_ARG1(*req);
	fs_index_t index = (fs_index_t) IPC_GET_ARG2(*req);
	aoff64_t pos = (aoff64_t) MERGE_LOUP32(IPC_GET_ARG3(*req),
	    IPC_GET_ARG4(*req));
	size_t wbytes;
	aoff64_t nsize;
	int rc;

	rc = vfs_out_ops->write(devmap_handle, index, pos, &wbytes, &nsize);

	if (rc == EOK)
		async_answer_3(rid, EOK, wbytes, LOWER32(nsize), UPPER32(nsize));
	else
		async_answer_0(rid, rc);
}

static void vfs_out_truncate(ipc_callid_t rid, ipc_call_t *req)
{
	devmap_handle_t devmap_handle = (devmap_handle_t) IPC_GET_ARG1(*req);
	fs_index_t index = (fs_index_t) IPC_GET_ARG2(*req);
	aoff64_t size = (aoff64_t) MERGE_LOUP32(IPC_GET_ARG3(*req),
	    IPC_GET_ARG4(*req));
	int rc;

	rc = vfs_out_ops->truncate(devmap_handle, index, size);

	async_answer_0(rid, rc);
}

static void vfs_out_close(ipc_callid_t rid, ipc_call_t *req)
{
	devmap_handle_t devmap_handle = (devmap_handle_t) IPC_GET_ARG1(*req);
	fs_index_t index = (fs_index_t) IPC_GET_ARG2(*req);
	int rc;

	rc = vfs_out_ops->close(devmap_handle, index);

	async_answer_0(rid, rc);
}

static void vfs_out_destroy(ipc_callid_t rid, ipc_call_t *req)
{
	devmap_handle_t devmap_handle = (devmap_handle_t) IPC_GET_ARG1(*req);
	fs_index_t index = (fs_index_t) IPC_GET_ARG2(*req);
	int rc;

	rc = vfs_out_ops->destroy(devmap_handle, index);

	async_answer_0(rid, rc);
}

static void vfs_out_open_node(ipc_callid_t rid, ipc_call_t *req)
{
	libfs_open_node(libfs_ops, reg.fs_handle, rid, req);
}

static void vfs_out_stat(ipc_callid_t rid, ipc_call_t *req)
{
	libfs_stat(libfs_ops, reg.fs_handle, rid, req);
}

static void vfs_out_sync(ipc_callid_t rid, ipc_call_t *req)
{
	devmap_handle_t devmap_handle = (devmap_handle_t) IPC_GET_ARG1(*req);
	fs_index_t index = (fs_index_t) IPC_GET_ARG2(*req);
	int rc;

	rc = vfs_out_ops->sync(devmap_handle, index);

	async_answer_0(rid, rc);
}

static void vfs_connection(ipc_callid_t iid, ipc_call_t *icall, void *arg)
{
	if (iid) {
		/*
		 * This only happens for connections opened by
		 * IPC_M_CONNECT_ME_TO calls as opposed to callback connections
		 * created by IPC_M_CONNECT_TO_ME.
		 */
		async_answer_0(iid, EOK);
	}
	
	while (true) {
		ipc_call_t call;
		ipc_callid_t callid = async_get_call(&call);
		
		if (!IPC_GET_IMETHOD(call))
			return;
		
		switch (IPC_GET_IMETHOD(call)) {
		case VFS_OUT_MOUNTED:
			vfs_out_mounted(callid, &call);
			break;
		case VFS_OUT_MOUNT:
			vfs_out_mount(callid, &call);
			break;
		case VFS_OUT_UNMOUNTED:
			vfs_out_unmounted(callid, &call);
			break;
		case VFS_OUT_UNMOUNT:
			vfs_out_unmount(callid, &call);
			break;
		case VFS_OUT_LOOKUP:
			vfs_out_lookup(callid, &call);
			break;
		case VFS_OUT_READ:
			vfs_out_read(callid, &call);
			break;
		case VFS_OUT_WRITE:
			vfs_out_write(callid, &call);
			break;
		case VFS_OUT_TRUNCATE:
			vfs_out_truncate(callid, &call);
			break;
		case VFS_OUT_CLOSE:
			vfs_out_close(callid, &call);
			break;
		case VFS_OUT_DESTROY:
			vfs_out_destroy(callid, &call);
			break;
		case VFS_OUT_OPEN_NODE:
			vfs_out_open_node(callid, &call);
			break;
		case VFS_OUT_STAT:
			vfs_out_stat(callid, &call);
			break;
		case VFS_OUT_SYNC:
			vfs_out_sync(callid, &call);
			break;
		default:
			async_answer_0(callid, ENOTSUP);
			break;
		}
	}
}

/** Register file system server.
 *
 * This function abstracts away the tedious registration protocol from
 * file system implementations and lets them to reuse this registration glue
 * code.
 *
 * @param sess Session for communication with VFS.
 * @param info VFS info structure supplied by the file system
 *             implementation.
 * @param vops Address of the vfs_out_ops_t structure.
 * @param lops Address of the libfs_ops_t structure.
 *
 * @return EOK on success or a non-zero error code on errror.
 *
 */
int fs_register(async_sess_t *sess, vfs_info_t *info, vfs_out_ops_t *vops,
    libfs_ops_t *lops)
{
	/*
	 * Tell VFS that we are here and want to get registered.
	 * We use the async framework because VFS will answer the request
	 * out-of-order, when it knows that the operation succeeded or failed.
	 */
	
	async_exch_t *exch = async_exchange_begin(sess);
	
	ipc_call_t answer;
	aid_t req = async_send_0(exch, VFS_IN_REGISTER, &answer);
	
	/*
	 * Send our VFS info structure to VFS.
	 */
	int rc = async_data_write_start(exch, info, sizeof(*info));
	
	if (rc != EOK) {
		async_exchange_end(exch);
		async_wait_for(req, NULL);
		return rc;
	}
	
	/*
	 * Set VFS_OUT and libfs operations.
	 */
	vfs_out_ops = vops;
	libfs_ops = lops;

	/*
	 * Ask VFS for callback connection.
	 */
	async_connect_to_me(exch, 0, 0, 0, vfs_connection, NULL);
	
	/*
	 * Allocate piece of address space for PLB.
	 */
	reg.plb_ro = as_get_mappable_page(PLB_SIZE);
	if (!reg.plb_ro) {
		async_exchange_end(exch);
		async_wait_for(req, NULL);
		return ENOMEM;
	}
	
	/*
	 * Request sharing the Path Lookup Buffer with VFS.
	 */
	rc = async_share_in_start_0_0(exch, reg.plb_ro, PLB_SIZE);
	
	async_exchange_end(exch);
	
	if (rc) {
		async_wait_for(req, NULL);
		return rc;
	}
	 
	/*
	 * Pick up the answer for the request to the VFS_IN_REQUEST call.
	 */
	async_wait_for(req, NULL);
	reg.fs_handle = (int) IPC_GET_ARG1(answer);
	
	/*
	 * Tell the async framework that other connections are to be handled by
	 * the same connection fibril as well.
	 */
	async_set_client_connection(vfs_connection);
	
	return IPC_GET_RETVAL(answer);
}

void fs_node_initialize(fs_node_t *fn)
{
	memset(fn, 0, sizeof(fs_node_t));
}

void libfs_mount(libfs_ops_t *ops, fs_handle_t fs_handle, ipc_callid_t rid,
    ipc_call_t *req)
{
<<<<<<< HEAD
	service_id_t mp_service_id = (service_id_t) IPC_GET_ARG1(*request);
	fs_index_t mp_fs_index = (fs_index_t) IPC_GET_ARG2(*request);
	fs_handle_t mr_fs_handle = (fs_handle_t) IPC_GET_ARG3(*request);
	service_id_t mr_service_id = (service_id_t) IPC_GET_ARG4(*request);
=======
	devmap_handle_t mp_devmap_handle = (devmap_handle_t) IPC_GET_ARG1(*req);
	fs_index_t mp_fs_index = (fs_index_t) IPC_GET_ARG2(*req);
	fs_handle_t mr_fs_handle = (fs_handle_t) IPC_GET_ARG3(*req);
	devmap_handle_t mr_devmap_handle = (devmap_handle_t) IPC_GET_ARG4(*req);
>>>>>>> e8067c07
	
	async_sess_t *mountee_sess = async_clone_receive(EXCHANGE_PARALLEL);
	if (mountee_sess == NULL) {
		async_answer_0(rid, EINVAL);
		return;
	}
	
	fs_node_t *fn;
	int res = ops->node_get(&fn, mp_service_id, mp_fs_index);
	if ((res != EOK) || (!fn)) {
		async_hangup(mountee_sess);
		async_data_write_void(combine_rc(res, ENOENT));
		async_answer_0(rid, combine_rc(res, ENOENT));
		return;
	}
	
	if (fn->mp_data.mp_active) {
		async_hangup(mountee_sess);
		(void) ops->node_put(fn);
		async_data_write_void(EBUSY);
		async_answer_0(rid, EBUSY);
		return;
	}
	
	async_exch_t *exch = async_exchange_begin(mountee_sess);
	async_sess_t *sess = async_connect_me(EXCHANGE_PARALLEL, exch);
	
	if (!sess) {
		async_exchange_end(exch);
		async_hangup(mountee_sess);
		(void) ops->node_put(fn);
		async_data_write_void(errno);
		async_answer_0(rid, errno);
		return;
	}
	
	ipc_call_t answer;
	int rc = async_data_write_forward_1_1(exch, VFS_OUT_MOUNTED,
	    mr_service_id, &answer);
	async_exchange_end(exch);
	
	if (rc == EOK) {
		fn->mp_data.mp_active = true;
		fn->mp_data.fs_handle = mr_fs_handle;
		fn->mp_data.service_id = mr_service_id;
		fn->mp_data.sess = mountee_sess;
	}
	
	/*
	 * Do not release the FS node so that it stays in memory.
	 */
	async_answer_4(rid, rc, IPC_GET_ARG1(answer), IPC_GET_ARG2(answer),
	    IPC_GET_ARG3(answer), IPC_GET_ARG4(answer));
}

void libfs_unmount(libfs_ops_t *ops, ipc_callid_t rid, ipc_call_t *req)
{
<<<<<<< HEAD
	service_id_t mp_service_id = (service_id_t) IPC_GET_ARG1(*request);
	fs_index_t mp_fs_index = (fs_index_t) IPC_GET_ARG2(*request);
=======
	devmap_handle_t mp_devmap_handle = (devmap_handle_t) IPC_GET_ARG1(*req);
	fs_index_t mp_fs_index = (fs_index_t) IPC_GET_ARG2(*req);
>>>>>>> e8067c07
	fs_node_t *fn;
	int res;

	res = ops->node_get(&fn, mp_service_id, mp_fs_index);
	if ((res != EOK) || (!fn)) {
		async_answer_0(rid, combine_rc(res, ENOENT));
		return;
	}

	/*
	 * We are clearly expecting to find the mount point active.
	 */
	if (!fn->mp_data.mp_active) {
		(void) ops->node_put(fn);
		async_answer_0(rid, EINVAL);
		return;
	}

	/*
	 * Tell the mounted file system to unmount.
	 */
	async_exch_t *exch = async_exchange_begin(fn->mp_data.sess);
	res = async_req_1_0(exch, VFS_OUT_UNMOUNTED, fn->mp_data.service_id);
	async_exchange_end(exch);

	/*
	 * If everything went well, perform the clean-up on our side.
	 */
	if (res == EOK) {
		async_hangup(fn->mp_data.sess);
		fn->mp_data.mp_active = false;
		fn->mp_data.fs_handle = 0;
		fn->mp_data.service_id = 0;
		fn->mp_data.sess = NULL;
		
		/* Drop the reference created in libfs_mount(). */
		(void) ops->node_put(fn);
	}

	(void) ops->node_put(fn);
	async_answer_0(rid, res);
}

static char plb_get_char(unsigned pos)
{
	return reg.plb_ro[pos % PLB_SIZE];
}

/** Lookup VFS triplet by name in the file system name space.
 *
 * The path passed in the PLB must be in the canonical file system path format
 * as returned by the canonify() function.
 *
 * @param ops       libfs operations structure with function pointers to
 *                  file system implementation
 * @param fs_handle File system handle of the file system where to perform
 *                  the lookup.
 * @param rid       Request ID of the VFS_OUT_LOOKUP request.
 * @param request   VFS_OUT_LOOKUP request data itself.
 *
 */
void libfs_lookup(libfs_ops_t *ops, fs_handle_t fs_handle, ipc_callid_t rid,
    ipc_call_t *req)
{
	unsigned int first = IPC_GET_ARG1(*req);
	unsigned int last = IPC_GET_ARG2(*req);
	unsigned int next = first;
<<<<<<< HEAD
	service_id_t service_id = IPC_GET_ARG3(*request);
	int lflag = IPC_GET_ARG4(*request);
	fs_index_t index = IPC_GET_ARG5(*request);
=======
	devmap_handle_t devmap_handle = IPC_GET_ARG3(*req);
	int lflag = IPC_GET_ARG4(*req);
	fs_index_t index = IPC_GET_ARG5(*req);
>>>>>>> e8067c07
	char component[NAME_MAX + 1];
	int len;
	int rc;
	
	if (last < next)
		last += PLB_SIZE;
	
	fs_node_t *par = NULL;
	fs_node_t *cur = NULL;
	fs_node_t *tmp = NULL;
	
	rc = ops->root_get(&cur, service_id);
	on_error(rc, goto out_with_answer);
	
	if (cur->mp_data.mp_active) {
		async_exch_t *exch = async_exchange_begin(cur->mp_data.sess);
		async_forward_slow(rid, exch, VFS_OUT_LOOKUP, next, last,
<<<<<<< HEAD
		    cur->mp_data.service_id, lflag, index, IPC_FF_ROUTE_FROM_ME);
=======
		    cur->mp_data.devmap_handle, lflag, index,
		    IPC_FF_ROUTE_FROM_ME);
>>>>>>> e8067c07
		async_exchange_end(exch);
		
		(void) ops->node_put(cur);
		return;
	}
	
	/* Eat slash */
	if (plb_get_char(next) == '/')
		next++;
	
	while (next <= last) {
		bool has_children;
		
		rc = ops->has_children(&has_children, cur);
		on_error(rc, goto out_with_answer);
		if (!has_children)
			break;
		
		/* Collect the component */
		len = 0;
		while ((next <= last) && (plb_get_char(next) != '/')) {
			if (len + 1 == NAME_MAX) {
				/* Component length overflow */
				async_answer_0(rid, ENAMETOOLONG);
				goto out;
			}
			component[len++] = plb_get_char(next);
			/* Process next character */
			next++;
		}
		
		assert(len);
		component[len] = '\0';
		/* Eat slash */
		next++;
		
		/* Match the component */
		rc = ops->match(&tmp, cur, component);
		on_error(rc, goto out_with_answer);
		
		/*
		 * If the matching component is a mount point, there are two
		 * legitimate semantics of the lookup operation. The first is
		 * the commonly used one in which the lookup crosses each mount
		 * point into the mounted file system. The second semantics is
		 * used mostly during unmount() and differs from the first one
		 * only in that the last mount point in the looked up path,
		 * which is also its last component, is not crossed.
		 */

		if ((tmp) && (tmp->mp_data.mp_active) &&
		    (!(lflag & L_MP) || (next <= last))) {
			if (next > last)
				next = last = first;
			else
				next--;
			
			async_exch_t *exch = async_exchange_begin(tmp->mp_data.sess);
<<<<<<< HEAD
			async_forward_slow(rid, exch, VFS_OUT_LOOKUP, next, last,
			    tmp->mp_data.service_id, lflag, index,
=======
			async_forward_slow(rid, exch, VFS_OUT_LOOKUP, next,
			    last, tmp->mp_data.devmap_handle, lflag, index,
>>>>>>> e8067c07
			    IPC_FF_ROUTE_FROM_ME);
			async_exchange_end(exch);
			
			(void) ops->node_put(cur);
			(void) ops->node_put(tmp);
			if (par)
				(void) ops->node_put(par);
			return;
		}
		
		/* Handle miss: match amongst siblings */
		if (!tmp) {
			if (next <= last) {
				/* There are unprocessed components */
				async_answer_0(rid, ENOENT);
				goto out;
			}
			
			/* Miss in the last component */
			if (lflag & (L_CREATE | L_LINK)) {
				/* Request to create a new link */
				if (!ops->is_directory(cur)) {
					async_answer_0(rid, ENOTDIR);
					goto out;
				}
				
				fs_node_t *fn;
				if (lflag & L_CREATE)
					rc = ops->create(&fn, service_id,
					    lflag);
				else
					rc = ops->node_get(&fn, service_id,
					    index);
				on_error(rc, goto out_with_answer);
				
				if (fn) {
					rc = ops->link(cur, fn, component);
					if (rc != EOK) {
						if (lflag & L_CREATE)
							(void) ops->destroy(fn);
						else
							(void) ops->node_put(fn);
						async_answer_0(rid, rc);
					} else {
						aoff64_t size = ops->size_get(fn);
						async_answer_5(rid, fs_handle,
						    service_id,
						    ops->index_get(fn),
						    LOWER32(size),
						    UPPER32(size),
						    ops->lnkcnt_get(fn));
						(void) ops->node_put(fn);
					}
				} else
					async_answer_0(rid, ENOSPC);
				
				goto out;
			}
			
			async_answer_0(rid, ENOENT);
			goto out;
		}
		
		if (par) {
			rc = ops->node_put(par);
			on_error(rc, goto out_with_answer);
		}
		
		/* Descend one level */
		par = cur;
		cur = tmp;
		tmp = NULL;
	}
	
	/* Handle miss: excessive components */
	if (next <= last) {
		bool has_children;
		rc = ops->has_children(&has_children, cur);
		on_error(rc, goto out_with_answer);
		
		if (has_children)
			goto skip_miss;
		
		if (lflag & (L_CREATE | L_LINK)) {
			if (!ops->is_directory(cur)) {
				async_answer_0(rid, ENOTDIR);
				goto out;
			}
			
			/* Collect next component */
			len = 0;
			while (next <= last) {
				if (plb_get_char(next) == '/') {
					/* More than one component */
					async_answer_0(rid, ENOENT);
					goto out;
				}
				
				if (len + 1 == NAME_MAX) {
					/* Component length overflow */
					async_answer_0(rid, ENAMETOOLONG);
					goto out;
				}
				
				component[len++] = plb_get_char(next);
				/* Process next character */
				next++;
			}
			
			assert(len);
			component[len] = '\0';
			
			fs_node_t *fn;
			if (lflag & L_CREATE)
				rc = ops->create(&fn, service_id, lflag);
			else
				rc = ops->node_get(&fn, service_id, index);
			on_error(rc, goto out_with_answer);
			
			if (fn) {
				rc = ops->link(cur, fn, component);
				if (rc != EOK) {
					if (lflag & L_CREATE)
						(void) ops->destroy(fn);
					else
						(void) ops->node_put(fn);
					async_answer_0(rid, rc);
				} else {
					aoff64_t size = ops->size_get(fn);
					async_answer_5(rid, fs_handle,
					    service_id,
					    ops->index_get(fn),
					    LOWER32(size),
					    UPPER32(size),
					    ops->lnkcnt_get(fn));
					(void) ops->node_put(fn);
				}
			} else
				async_answer_0(rid, ENOSPC);
			
			goto out;
		}
		
		async_answer_0(rid, ENOENT);
		goto out;
	}
	
skip_miss:
	
	/* Handle hit */
	if (lflag & L_UNLINK) {
		unsigned int old_lnkcnt = ops->lnkcnt_get(cur);
		rc = ops->unlink(par, cur, component);
		
		if (rc == EOK) {
			aoff64_t size = ops->size_get(cur);
			async_answer_5(rid, fs_handle, service_id,
			    ops->index_get(cur), LOWER32(size), UPPER32(size),
			    old_lnkcnt);
		} else
			async_answer_0(rid, rc);
		
		goto out;
	}
	
	if (((lflag & (L_CREATE | L_EXCLUSIVE)) == (L_CREATE | L_EXCLUSIVE)) ||
	    (lflag & L_LINK)) {
		async_answer_0(rid, EEXIST);
		goto out;
	}
	
	if ((lflag & L_FILE) && (ops->is_directory(cur))) {
		async_answer_0(rid, EISDIR);
		goto out;
	}
	
	if ((lflag & L_DIRECTORY) && (ops->is_file(cur))) {
		async_answer_0(rid, ENOTDIR);
		goto out;
	}

	if ((lflag & L_ROOT) && par) {
		async_answer_0(rid, EINVAL);
		goto out;
	}
	
out_with_answer:
	
	if (rc == EOK) {
		if (lflag & L_OPEN)
			rc = ops->node_open(cur);
		
		if (rc == EOK) {
			aoff64_t size = ops->size_get(cur);
			async_answer_5(rid, fs_handle, service_id,
			    ops->index_get(cur), LOWER32(size), UPPER32(size),
			    ops->lnkcnt_get(cur));
		} else
			async_answer_0(rid, rc);
		
	} else
		async_answer_0(rid, rc);
	
out:
	
	if (par)
		(void) ops->node_put(par);
	
	if (cur)
		(void) ops->node_put(cur);
	
	if (tmp)
		(void) ops->node_put(tmp);
}

void libfs_stat(libfs_ops_t *ops, fs_handle_t fs_handle, ipc_callid_t rid,
    ipc_call_t *request)
{
	service_id_t service_id = (service_id_t) IPC_GET_ARG1(*request);
	fs_index_t index = (fs_index_t) IPC_GET_ARG2(*request);
	
	fs_node_t *fn;
	int rc = ops->node_get(&fn, service_id, index);
	on_error(rc, answer_and_return(rid, rc));
	
	ipc_callid_t callid;
	size_t size;
	if ((!async_data_read_receive(&callid, &size)) ||
	    (size != sizeof(struct stat))) {
		ops->node_put(fn);
		async_answer_0(callid, EINVAL);
		async_answer_0(rid, EINVAL);
		return;
	}
	
	struct stat stat;
	memset(&stat, 0, sizeof(struct stat));
	
	stat.fs_handle = fs_handle;
	stat.service_id = service_id;
	stat.index = index;
	stat.lnkcnt = ops->lnkcnt_get(fn);
	stat.is_file = ops->is_file(fn);
	stat.is_directory = ops->is_directory(fn);
	stat.size = ops->size_get(fn);
	stat.service = ops->device_get(fn);
	
	ops->node_put(fn);
	
	async_data_read_finalize(callid, &stat, sizeof(struct stat));
	async_answer_0(rid, EOK);
}

/** Open VFS triplet.
 *
 * @param ops     libfs operations structure with function pointers to
 *                file system implementation
 * @param rid     Request ID of the VFS_OUT_OPEN_NODE request.
 * @param request VFS_OUT_OPEN_NODE request data itself.
 *
 */
void libfs_open_node(libfs_ops_t *ops, fs_handle_t fs_handle, ipc_callid_t rid,
    ipc_call_t *request)
{
	service_id_t service_id = IPC_GET_ARG1(*request);
	fs_index_t index = IPC_GET_ARG2(*request);
	
	fs_node_t *fn;
	int rc = ops->node_get(&fn, service_id, index);
	on_error(rc, answer_and_return(rid, rc));
	
	if (fn == NULL) {
		async_answer_0(rid, ENOENT);
		return;
	}
	
	rc = ops->node_open(fn);
	aoff64_t size = ops->size_get(fn);
	async_answer_4(rid, rc, LOWER32(size), UPPER32(size),
	    ops->lnkcnt_get(fn),
	    (ops->is_file(fn) ? L_FILE : 0) | (ops->is_directory(fn) ? L_DIRECTORY : 0));
	
	(void) ops->node_put(fn);
}

/** @}
 */<|MERGE_RESOLUTION|>--- conflicted
+++ resolved
@@ -76,7 +76,7 @@
 
 static void vfs_out_mounted(ipc_callid_t rid, ipc_call_t *req)
 {
-	devmap_handle_t devmap_handle = (devmap_handle_t) IPC_GET_ARG1(*req);
+	service_id_t service_id = (service_id_t) IPC_GET_ARG1(*req);
 	char *opts;
 	int rc;
 	
@@ -90,7 +90,7 @@
 	fs_index_t index;
 	aoff64_t size;
 	unsigned lnkcnt;
-	rc = vfs_out_ops->mounted(devmap_handle, opts, &index, &size, &lnkcnt);
+	rc = vfs_out_ops->mounted(service_id, opts, &index, &size, &lnkcnt);
 
 	if (rc == EOK)
 		async_answer_4(rid, EOK, index, LOWER32(size), UPPER32(size),
@@ -108,10 +108,10 @@
 
 static void vfs_out_unmounted(ipc_callid_t rid, ipc_call_t *req)
 {
-	devmap_handle_t devmap_handle = (devmap_handle_t) IPC_GET_ARG1(*req);
+	service_id_t service_id = (service_id_t) IPC_GET_ARG1(*req);
 	int rc; 
 
-	rc = vfs_out_ops->unmounted(devmap_handle);
+	rc = vfs_out_ops->unmounted(service_id);
 
 	async_answer_0(rid, rc);
 }
@@ -129,14 +129,14 @@
 
 static void vfs_out_read(ipc_callid_t rid, ipc_call_t *req)
 {
-	devmap_handle_t devmap_handle = (devmap_handle_t) IPC_GET_ARG1(*req);
+	service_id_t service_id = (service_id_t) IPC_GET_ARG1(*req);
 	fs_index_t index = (fs_index_t) IPC_GET_ARG2(*req);
 	aoff64_t pos = (aoff64_t) MERGE_LOUP32(IPC_GET_ARG3(*req),
 	    IPC_GET_ARG4(*req));
 	size_t rbytes;
 	int rc;
 
-	rc = vfs_out_ops->read(devmap_handle, index, pos, &rbytes);
+	rc = vfs_out_ops->read(service_id, index, pos, &rbytes);
 
 	if (rc == EOK)
 		async_answer_1(rid, EOK, rbytes);
@@ -146,7 +146,7 @@
 
 static void vfs_out_write(ipc_callid_t rid, ipc_call_t *req)
 {
-	devmap_handle_t devmap_handle = (devmap_handle_t) IPC_GET_ARG1(*req);
+	service_id_t service_id = (service_id_t) IPC_GET_ARG1(*req);
 	fs_index_t index = (fs_index_t) IPC_GET_ARG2(*req);
 	aoff64_t pos = (aoff64_t) MERGE_LOUP32(IPC_GET_ARG3(*req),
 	    IPC_GET_ARG4(*req));
@@ -154,7 +154,7 @@
 	aoff64_t nsize;
 	int rc;
 
-	rc = vfs_out_ops->write(devmap_handle, index, pos, &wbytes, &nsize);
+	rc = vfs_out_ops->write(service_id, index, pos, &wbytes, &nsize);
 
 	if (rc == EOK)
 		async_answer_3(rid, EOK, wbytes, LOWER32(nsize), UPPER32(nsize));
@@ -164,35 +164,35 @@
 
 static void vfs_out_truncate(ipc_callid_t rid, ipc_call_t *req)
 {
-	devmap_handle_t devmap_handle = (devmap_handle_t) IPC_GET_ARG1(*req);
+	service_id_t service_id = (service_id_t) IPC_GET_ARG1(*req);
 	fs_index_t index = (fs_index_t) IPC_GET_ARG2(*req);
 	aoff64_t size = (aoff64_t) MERGE_LOUP32(IPC_GET_ARG3(*req),
 	    IPC_GET_ARG4(*req));
 	int rc;
 
-	rc = vfs_out_ops->truncate(devmap_handle, index, size);
+	rc = vfs_out_ops->truncate(service_id, index, size);
 
 	async_answer_0(rid, rc);
 }
 
 static void vfs_out_close(ipc_callid_t rid, ipc_call_t *req)
 {
-	devmap_handle_t devmap_handle = (devmap_handle_t) IPC_GET_ARG1(*req);
+	service_id_t service_id = (service_id_t) IPC_GET_ARG1(*req);
 	fs_index_t index = (fs_index_t) IPC_GET_ARG2(*req);
 	int rc;
 
-	rc = vfs_out_ops->close(devmap_handle, index);
+	rc = vfs_out_ops->close(service_id, index);
 
 	async_answer_0(rid, rc);
 }
 
 static void vfs_out_destroy(ipc_callid_t rid, ipc_call_t *req)
 {
-	devmap_handle_t devmap_handle = (devmap_handle_t) IPC_GET_ARG1(*req);
+	service_id_t service_id = (service_id_t) IPC_GET_ARG1(*req);
 	fs_index_t index = (fs_index_t) IPC_GET_ARG2(*req);
 	int rc;
 
-	rc = vfs_out_ops->destroy(devmap_handle, index);
+	rc = vfs_out_ops->destroy(service_id, index);
 
 	async_answer_0(rid, rc);
 }
@@ -209,11 +209,11 @@
 
 static void vfs_out_sync(ipc_callid_t rid, ipc_call_t *req)
 {
-	devmap_handle_t devmap_handle = (devmap_handle_t) IPC_GET_ARG1(*req);
+	service_id_t service_id = (service_id_t) IPC_GET_ARG1(*req);
 	fs_index_t index = (fs_index_t) IPC_GET_ARG2(*req);
 	int rc;
 
-	rc = vfs_out_ops->sync(devmap_handle, index);
+	rc = vfs_out_ops->sync(service_id, index);
 
 	async_answer_0(rid, rc);
 }
@@ -379,17 +379,10 @@
 void libfs_mount(libfs_ops_t *ops, fs_handle_t fs_handle, ipc_callid_t rid,
     ipc_call_t *req)
 {
-<<<<<<< HEAD
-	service_id_t mp_service_id = (service_id_t) IPC_GET_ARG1(*request);
-	fs_index_t mp_fs_index = (fs_index_t) IPC_GET_ARG2(*request);
-	fs_handle_t mr_fs_handle = (fs_handle_t) IPC_GET_ARG3(*request);
-	service_id_t mr_service_id = (service_id_t) IPC_GET_ARG4(*request);
-=======
-	devmap_handle_t mp_devmap_handle = (devmap_handle_t) IPC_GET_ARG1(*req);
+	service_id_t mp_service_id = (service_id_t) IPC_GET_ARG1(*req);
 	fs_index_t mp_fs_index = (fs_index_t) IPC_GET_ARG2(*req);
 	fs_handle_t mr_fs_handle = (fs_handle_t) IPC_GET_ARG3(*req);
-	devmap_handle_t mr_devmap_handle = (devmap_handle_t) IPC_GET_ARG4(*req);
->>>>>>> e8067c07
+	service_id_t mr_service_id = (service_id_t) IPC_GET_ARG4(*req);
 	
 	async_sess_t *mountee_sess = async_clone_receive(EXCHANGE_PARALLEL);
 	if (mountee_sess == NULL) {
@@ -447,13 +440,8 @@
 
 void libfs_unmount(libfs_ops_t *ops, ipc_callid_t rid, ipc_call_t *req)
 {
-<<<<<<< HEAD
-	service_id_t mp_service_id = (service_id_t) IPC_GET_ARG1(*request);
-	fs_index_t mp_fs_index = (fs_index_t) IPC_GET_ARG2(*request);
-=======
-	devmap_handle_t mp_devmap_handle = (devmap_handle_t) IPC_GET_ARG1(*req);
+	service_id_t mp_service_id = (service_id_t) IPC_GET_ARG1(*req);
 	fs_index_t mp_fs_index = (fs_index_t) IPC_GET_ARG2(*req);
->>>>>>> e8067c07
 	fs_node_t *fn;
 	int res;
 
@@ -521,15 +509,9 @@
 	unsigned int first = IPC_GET_ARG1(*req);
 	unsigned int last = IPC_GET_ARG2(*req);
 	unsigned int next = first;
-<<<<<<< HEAD
-	service_id_t service_id = IPC_GET_ARG3(*request);
-	int lflag = IPC_GET_ARG4(*request);
-	fs_index_t index = IPC_GET_ARG5(*request);
-=======
-	devmap_handle_t devmap_handle = IPC_GET_ARG3(*req);
+	service_id_t service_id = IPC_GET_ARG3(*req);
 	int lflag = IPC_GET_ARG4(*req);
 	fs_index_t index = IPC_GET_ARG5(*req);
->>>>>>> e8067c07
 	char component[NAME_MAX + 1];
 	int len;
 	int rc;
@@ -547,12 +529,8 @@
 	if (cur->mp_data.mp_active) {
 		async_exch_t *exch = async_exchange_begin(cur->mp_data.sess);
 		async_forward_slow(rid, exch, VFS_OUT_LOOKUP, next, last,
-<<<<<<< HEAD
-		    cur->mp_data.service_id, lflag, index, IPC_FF_ROUTE_FROM_ME);
-=======
-		    cur->mp_data.devmap_handle, lflag, index,
+		    cur->mp_data.service_id, lflag, index,
 		    IPC_FF_ROUTE_FROM_ME);
->>>>>>> e8067c07
 		async_exchange_end(exch);
 		
 		(void) ops->node_put(cur);
@@ -611,13 +589,8 @@
 				next--;
 			
 			async_exch_t *exch = async_exchange_begin(tmp->mp_data.sess);
-<<<<<<< HEAD
-			async_forward_slow(rid, exch, VFS_OUT_LOOKUP, next, last,
-			    tmp->mp_data.service_id, lflag, index,
-=======
 			async_forward_slow(rid, exch, VFS_OUT_LOOKUP, next,
-			    last, tmp->mp_data.devmap_handle, lflag, index,
->>>>>>> e8067c07
+			    last, tmp->mp_data.service_id, lflag, index,
 			    IPC_FF_ROUTE_FROM_ME);
 			async_exchange_end(exch);
 			
