#
# Copyright (c) 2005 Martin Decky
# All rights reserved.
#
# Redistribution and use in source and binary forms, with or without
# modification, are permitted provided that the following conditions
# are met:
#
# - Redistributions of source code must retain the above copyright
#   notice, this list of conditions and the following disclaimer.
# - Redistributions in binary form must reproduce the above copyright
#   notice, this list of conditions and the following disclaimer in the
#   documentation and/or other materials provided with the distribution.
# - The name of the author may not be used to endorse or promote products
#   derived from this software without specific prior written permission.
#
# THIS SOFTWARE IS PROVIDED BY THE AUTHOR ``AS IS'' AND ANY EXPRESS OR
# IMPLIED WARRANTIES, INCLUDING, BUT NOT LIMITED TO, THE IMPLIED WARRANTIES
# OF MERCHANTABILITY AND FITNESS FOR A PARTICULAR PURPOSE ARE DISCLAIMED.
# IN NO EVENT SHALL THE AUTHOR BE LIABLE FOR ANY DIRECT, INDIRECT,
# INCIDENTAL, SPECIAL, EXEMPLARY, OR CONSEQUENTIAL DAMAGES (INCLUDING, BUT
# NOT LIMITED TO, PROCUREMENT OF SUBSTITUTE GOODS OR SERVICES; LOSS OF USE,
# DATA, OR PROFITS; OR BUSINESS INTERRUPTION) HOWEVER CAUSED AND ON ANY
# THEORY OF LIABILITY, WHETHER IN CONTRACT, STRICT LIABILITY, OR TORT
# (INCLUDING NEGLIGENCE OR OTHERWISE) ARISING IN ANY WAY OUT OF THE USE OF
# THIS SOFTWARE, EVEN IF ADVISED OF THE POSSIBILITY OF SUCH DAMAGE.
#

-include ../Makefile.common
-include ../Makefile.config

## Common binaries
#

DIRS = \
	app/bdsh \
	app/blkdump \
	app/bnchmark \
<<<<<<< HEAD
	app/cc \
	app/ccom \
	app/ccom/mkext \
	app/cpp \
=======
	app/devctl \
>>>>>>> f00af83a
	app/edit \
	app/ext2info \
	app/getterm \
	app/init \
	app/kill \
	app/killall \
	app/klog \
	app/locinfo \
	app/lsusb \
	app/mkfat \
	app/redir \
	app/sbi \
	app/stats \
	app/taskdump \
	app/tester \
	app/testread \
	app/tetris \
	app/trace \
	app/top \
	app/usbinfo \
	app/vuhid \
	app/netecho \
	app/nettest1 \
	app/nettest2 \
	app/ping \
	app/websrv \
	app/sysinfo \
	app/mkbd \
	srv/clip \
	srv/loc \
	srv/devman \
	srv/loader \
	srv/ns \
	srv/taskmon \
	srv/vfs \
	srv/bd/ata_bd \
	srv/bd/file_bd \
	srv/bd/gxe_bd \
	srv/bd/rd \
	srv/bd/part/guid_part \
	srv/bd/part/mbr_part \
	srv/fs/fat \
	srv/fs/tmpfs \
	srv/fs/locfs \
	srv/fs/ext2fs \
	srv/hid/console \
	srv/hid/s3c24xx_ts \
	srv/hid/fb \
	srv/hid/input \
	srv/hw/char/i8042 \
	srv/hw/char/s3c24xx_uart \
	srv/hw/netif/ne2000 \
	srv/net/netif/lo \
	srv/net/il/arp \
	srv/net/il/ip \
	srv/net/tl/icmp \
	srv/net/tl/udp \
	srv/net/tl/tcp \
	srv/net/net \
	drv/infrastructure/root \
	drv/infrastructure/rootvirt \
	drv/test/test1 \
	drv/test/test2 \
	drv/test/test3 \
	drv/bus/usb/ehci \
	drv/bus/usb/ohci \
	drv/bus/usb/uhci \
	drv/bus/usb/uhcirh \
	drv/bus/usb/usbflbk \
	drv/bus/usb/usbhid \
	drv/bus/usb/usbhub \
	drv/bus/usb/usbmast \
	drv/bus/usb/usbmid \
	drv/bus/usb/usbmouse \
	drv/bus/usb/vhc

## Networking
#

DIRS += \
	srv/net/nil/eth \
	srv/net/nil/nildummy

## Platform-specific hardware support
#

ifeq ($(UARCH),amd64)
	DIRS += \
		drv/infrastructure/rootpc \
		drv/bus/pci/pciintel \
		drv/bus/isa \
		drv/char/ns8250 \
		srv/hw/irc/apic \
		srv/hw/irc/i8259
endif

ifeq ($(UARCH),ia32)
	DIRS += \
		drv/infrastructure/rootpc \
		drv/bus/pci/pciintel \
		drv/bus/isa \
		drv/char/ns8250 \
		srv/hw/irc/apic \
		srv/hw/irc/i8259
endif

ifeq ($(UARCH),ppc32)
	DIRS += \
		drv/infrastructure/rootmac \
		srv/hw/bus/cuda_adb
endif

ifeq ($(UARCH),sparc64)
	DIRS += \
		srv/hw/irc/obio
endif

## System libraries
#

LIBC = lib/c
LIBS = \
	lib/fs \
	lib/block \
	lib/clui \
	lib/scsi \
	lib/softint \
	lib/softfloat \
	lib/drv \
	lib/packet \
	lib/imgmap \
	lib/net \
	lib/ext2 \
	lib/usb \
	lib/usbhost \
	lib/usbdev \
	lib/usbhid \
	lib/usbvirt \
	lib/posix

LIBC_BUILD = $(addsuffix .build,$(LIBC))
LIBS_BUILD = $(addsuffix .build,$(LIBS))
LIBN_BUILD = $(addsuffix .build,$(LIBN))
BUILDS := $(addsuffix .build,$(DIRS))

CLEANS := $(addsuffix .clean,$(DIRS)) $(addsuffix .clean,$(LIBN)) $(addsuffix .clean,$(LIBS)) $(addsuffix .clean,$(LIBC))

.PHONY: all $(LIBC_BUILD) $(LIBS_BUILD) $(LIBN_BUILD) $(BUILDS) $(CLEANS) clean

all: $(BUILDS)

clean: $(CLEANS)

$(CLEANS):
	-$(MAKE) -C $(basename $@) clean

$(BUILDS): $(LIBC_BUILD) $(LIBS_BUILD) $(LIBN_BUILD)
	$(MAKE) -C $(basename $@) all PRECHECK=$(PRECHECK)

$(LIBN_BUILD): $(LIBC_BUILD) $(LIBS_BUILD)
	$(MAKE) -C $(basename $@) all PRECHECK=$(PRECHECK)

$(LIBS_BUILD): $(LIBC_BUILD)
	$(MAKE) -C $(basename $@) all PRECHECK=$(PRECHECK)

$(LIBC_BUILD):
	$(MAKE) -C $(basename $@) all PRECHECK=$(PRECHECK)<|MERGE_RESOLUTION|>--- conflicted
+++ resolved
@@ -36,14 +36,11 @@
 	app/bdsh \
 	app/blkdump \
 	app/bnchmark \
-<<<<<<< HEAD
 	app/cc \
 	app/ccom \
 	app/ccom/mkext \
 	app/cpp \
-=======
 	app/devctl \
->>>>>>> f00af83a
 	app/edit \
 	app/ext2info \
 	app/getterm \
