/*
 * Copyright (c) 2006 Sergey Bondari
 * Copyright (c) 2006 Jakub Jermar
 * Copyright (c) 2008 Jiri Svoboda
 * All rights reserved.
 *
 * Redistribution and use in source and binary forms, with or without
 * modification, are permitted provided that the following conditions
 * are met:
 *
 * - Redistributions of source code must retain the above copyright
 *   notice, this list of conditions and the following disclaimer.
 * - Redistributions in binary form must reproduce the above copyright
 *   notice, this list of conditions and the following disclaimer in the
 *   documentation and/or other materials provided with the distribution.
 * - The name of the author may not be used to endorse or promote products
 *   derived from this software without specific prior written permission.
 *
 * THIS SOFTWARE IS PROVIDED BY THE AUTHOR ``AS IS'' AND ANY EXPRESS OR
 * IMPLIED WARRANTIES, INCLUDING, BUT NOT LIMITED TO, THE IMPLIED WARRANTIES
 * OF MERCHANTABILITY AND FITNESS FOR A PARTICULAR PURPOSE ARE DISCLAIMED.
 * IN NO EVENT SHALL THE AUTHOR BE LIABLE FOR ANY DIRECT, INDIRECT,
 * INCIDENTAL, SPECIAL, EXEMPLARY, OR CONSEQUENTIAL DAMAGES (INCLUDING, BUT
 * NOT LIMITED TO, PROCUREMENT OF SUBSTITUTE GOODS OR SERVICES; LOSS OF USE,
 * DATA, OR PROFITS; OR BUSINESS INTERRUPTION) HOWEVER CAUSED AND ON ANY
 * THEORY OF LIABILITY, WHETHER IN CONTRACT, STRICT LIABILITY, OR TORT
 * (INCLUDING NEGLIGENCE OR OTHERWISE) ARISING IN ANY WAY OUT OF THE USE OF
 * THIS SOFTWARE, EVEN IF ADVISED OF THE POSSIBILITY OF SUCH DAMAGE.
 */

/** @addtogroup generic	
 * @{
 */

/**
 * @file
 * @brief	Userspace ELF loader.
 *
 * This module allows loading ELF binaries (both executables and
 * shared objects) from VFS. The current implementation allocates
 * anonymous memory, fills it with segment data and then adjusts
 * the memory areas' flags to the final value. In the future,
 * the segments will be mapped directly from the file.
 */

#include <stdio.h>
#include <sys/types.h>
#include <align.h>
#include <assert.h>
#include <as.h>
#include <unistd.h>
#include <fcntl.h>
#include <smc.h>
#include <loader/pcb.h>

#include "elf.h"
#include "elf_load.h"
#include "arch.h"

#define DPRINTF(...)

static const char *error_codes[] = {
	"no error",
	"invalid image",
	"address space error",
	"incompatible image",
	"unsupported image type",
	"irrecoverable error"
};

static unsigned int elf_load(elf_ld_t *elf, size_t so_bias);
static int segment_header(elf_ld_t *elf, elf_segment_header_t *entry);
static int section_header(elf_ld_t *elf, elf_section_header_t *entry);
static int load_segment(elf_ld_t *elf, elf_segment_header_t *entry);

/** Read until the buffer is read in its entirety. */
static int my_read(int fd, void *buf, size_t len)
{
	int cnt = 0;
	do {
		buf += cnt;
		len -= cnt;
		cnt = read(fd, buf, len);
	} while ((cnt > 0) && ((len - cnt) > 0));

	return cnt;
}

/** Load ELF binary from a file.
 *
 * Load an ELF binary from the specified file. If the file is
 * an executable program, it is loaded unbiased. If it is a shared
 * object, it is loaded with the bias @a so_bias. Some information
 * extracted from the binary is stored in a elf_info_t structure
 * pointed to by @a info.
 *
 * @param file_name Path to the ELF file.
 * @param so_bias   Bias to use if the file is a shared object.
 * @param info      Pointer to a structure for storing information
 *                  extracted from the binary.
 *
 * @return EOK on success or negative error code.
 *
 */
<<<<<<< HEAD
int elf_load_file(char *file_name, size_t so_bias, eld_flags_t flags,
    elf_info_t *info)
=======
int elf_load_file(const char *file_name, size_t so_bias, elf_info_t *info)
>>>>>>> 7308e848
{
	elf_ld_t elf;

	int fd;
	int rc;
	
	fd = open(file_name, O_RDONLY);
	if (fd < 0) {
		DPRINTF("failed opening file\n");
		return -1;
	}

	elf.fd = fd;
	elf.info = info;
	elf.flags = flags;

	rc = elf_load(&elf, so_bias);

	close(fd);

	return rc;
}

<<<<<<< HEAD
=======
/** Run an ELF executable.
 *
 * Transfers control to the entry point of an ELF executable loaded
 * earlier with elf_load_file(). This function does not return.
 *
 * @param info Info structure filled earlier by elf_load_file()
 *
 */
void elf_run(elf_info_t *info, pcb_t *pcb)
{
	program_run(info->entry, pcb);

	/* not reached */
}

>>>>>>> 7308e848
/** Create the program control block (PCB).
 *
 * Fills the program control block @a pcb with information from
 * @a info.
 *
 * @param info	Program info structure
 * @return EOK on success or negative error code
 */
void elf_create_pcb(elf_info_t *info, pcb_t *pcb)
{
	pcb->entry = info->entry;
	pcb->dynamic = info->dynamic;
	pcb->rtld_runtime = NULL;
}


/** Load an ELF binary.
 *
 * The @a elf structure contains the loader state, including
 * an open file, from which the binary will be loaded,
 * a pointer to the @c info structure etc.
 *
 * @param elf		Pointer to loader state buffer.
 * @param so_bias	Bias to use if the file is a shared object.
 * @return EE_OK on success or EE_xx error code.
 */
static unsigned int elf_load(elf_ld_t *elf, size_t so_bias)
{
	elf_header_t header_buf;
	elf_header_t *header = &header_buf;
	int i, rc;

	rc = my_read(elf->fd, header, sizeof(elf_header_t));
	if (rc < 0) {
		DPRINTF("Read error.\n"); 
		return EE_INVALID;
	}

	elf->header = header;

	/* Identify ELF */
	if (header->e_ident[EI_MAG0] != ELFMAG0 ||
	    header->e_ident[EI_MAG1] != ELFMAG1 || 
	    header->e_ident[EI_MAG2] != ELFMAG2 ||
	    header->e_ident[EI_MAG3] != ELFMAG3) {
		DPRINTF("Invalid header.\n");
		return EE_INVALID;
	}
	
	/* Identify ELF compatibility */
	if (header->e_ident[EI_DATA] != ELF_DATA_ENCODING ||
	    header->e_machine != ELF_MACHINE || 
	    header->e_ident[EI_VERSION] != EV_CURRENT ||
	    header->e_version != EV_CURRENT ||
	    header->e_ident[EI_CLASS] != ELF_CLASS) {
		DPRINTF("Incompatible data/version/class.\n");
		return EE_INCOMPATIBLE;
	}

	if (header->e_phentsize != sizeof(elf_segment_header_t)) {
		DPRINTF("e_phentsize:%d != %d\n", header->e_phentsize,
		    sizeof(elf_segment_header_t));
		return EE_INCOMPATIBLE;
	}

	if (header->e_shentsize != sizeof(elf_section_header_t)) {
		DPRINTF("e_shentsize:%d != %d\n", header->e_shentsize,
		    sizeof(elf_section_header_t));
		return EE_INCOMPATIBLE;
	}

	/* Check if the object type is supported. */
	if (header->e_type != ET_EXEC && header->e_type != ET_DYN) {
		DPRINTF("Object type %d is not supported\n", header->e_type);
		return EE_UNSUPPORTED;
	}

	/* Shared objects can be loaded with a bias */
	if (header->e_type == ET_DYN)
		elf->bias = so_bias;
	else
		elf->bias = 0;

	elf->info->interp = NULL;
	elf->info->dynamic = NULL;

	/* Walk through all segment headers and process them. */
	for (i = 0; i < header->e_phnum; i++) {
		elf_segment_header_t segment_hdr;

		/* Seek to start of segment header */
		lseek(elf->fd, header->e_phoff
		        + i * sizeof(elf_segment_header_t), SEEK_SET);

		rc = my_read(elf->fd, &segment_hdr,
		    sizeof(elf_segment_header_t));
		if (rc < 0) {
			DPRINTF("Read error.\n");
			return EE_INVALID;
		}

		rc = segment_header(elf, &segment_hdr);
		if (rc != EE_OK)
			return rc;
	}

	DPRINTF("Parse sections.\n");

	/* Inspect all section headers and proccess them. */
	for (i = 0; i < header->e_shnum; i++) {
		elf_section_header_t section_hdr;

		/* Seek to start of section header */
		lseek(elf->fd, header->e_shoff
		    + i * sizeof(elf_section_header_t), SEEK_SET);

		rc = my_read(elf->fd, &section_hdr,
		    sizeof(elf_section_header_t));
		if (rc < 0) {
			DPRINTF("Read error.\n");
			return EE_INVALID;
		}

		rc = section_header(elf, &section_hdr);
		if (rc != EE_OK)
			return rc;
	}

	elf->info->entry =
	    (entry_point_t)((uint8_t *)header->e_entry + elf->bias);

	DPRINTF("Done.\n");

	return EE_OK;
}

/** Print error message according to error code.
 *
 * @param rc Return code returned by elf_load().
 *
 * @return NULL terminated description of error.
 */
const char *elf_error(unsigned int rc)
{
	assert(rc < sizeof(error_codes) / sizeof(char *));

	return error_codes[rc];
}

/** Process segment header.
 *
 * @param entry	Segment header.
 *
 * @return EE_OK on success, error code otherwise.
 */
static int segment_header(elf_ld_t *elf, elf_segment_header_t *entry)
{
	switch (entry->p_type) {
	case PT_NULL:
	case PT_PHDR:
	case PT_NOTE:
		break;
	case PT_LOAD:
		return load_segment(elf, entry);
		break;
	case PT_INTERP:
		/* Assume silently interp == "/app/dload" */
		elf->info->interp = "/app/dload";
		break;
	case PT_DYNAMIC:
		/* Record pointer to dynamic section into info structure */
		elf->info->dynamic =
		    (void *)((uint8_t *)entry->p_vaddr + elf->bias);
		DPRINTF("dynamic section found at 0x%x\n",
			(uintptr_t)elf->info->dynamic);
		break;
	case 0x70000000:
		/* FIXME: MIPS reginfo */
		break;
	case PT_SHLIB:
<<<<<<< HEAD
	case PT_NOTE:
//	case PT_LOPROC:
//	case PT_HIPROC:
=======
	case PT_LOPROC:
	case PT_HIPROC:
>>>>>>> 7308e848
	default:
		DPRINTF("Segment p_type %d unknown.\n", entry->p_type);
		return EE_UNSUPPORTED;
		break;
	}
	return EE_OK;
}

/** Load segment described by program header entry.
 *
 * @param elf	Loader state.
 * @param entry Program header entry describing segment to be loaded.
 *
 * @return EE_OK on success, error code otherwise.
 */
int load_segment(elf_ld_t *elf, elf_segment_header_t *entry)
{
	void *a;
	int flags = 0;
	uintptr_t bias;
	uintptr_t base;
	void *seg_ptr;
	uintptr_t seg_addr;
	size_t mem_sz;
	int rc;

	bias = elf->bias;

	seg_addr = entry->p_vaddr + bias;
	seg_ptr = (void *) seg_addr;

	DPRINTF("Load segment at addr %p, size 0x%x\n", (void *) seg_addr,
		entry->p_memsz);

	if (entry->p_align > 1) {
		if ((entry->p_offset % entry->p_align) !=
		    (seg_addr % entry->p_align)) {
			DPRINTF("Align check 1 failed offset%%align=%d, "
			    "vaddr%%align=%d\n",
			    entry->p_offset % entry->p_align,
			    seg_addr % entry->p_align
			);
			return EE_INVALID;
		}
	}

	/* Final flags that will be set for the memory area */

	if (entry->p_flags & PF_X)
		flags |= AS_AREA_EXEC;
	if (entry->p_flags & PF_W)
		flags |= AS_AREA_WRITE;
	if (entry->p_flags & PF_R)
		flags |= AS_AREA_READ;
	flags |= AS_AREA_CACHEABLE;
	
	base = ALIGN_DOWN(entry->p_vaddr, PAGE_SIZE);
	mem_sz = entry->p_memsz + (entry->p_vaddr - base);

	DPRINTF("Map to seg_addr=%p-%p.\n", (void *) seg_addr,
	    (void *) (entry->p_vaddr + bias +
	    ALIGN_UP(entry->p_memsz, PAGE_SIZE)));

	/*
	 * For the course of loading, the area needs to be readable
	 * and writeable.
	 */
	a = as_area_create((uint8_t *)base + bias, mem_sz,
	    AS_AREA_READ | AS_AREA_WRITE | AS_AREA_CACHEABLE);
	if (a == (void *)(-1)) {
		DPRINTF("memory mapping failed (0x%x, %d)\n",
			base+bias, mem_sz);
		return EE_MEMORY;
	}

	DPRINTF("as_area_create(%p, %#zx, %d) -> %p\n",
	    (void *) (base + bias), mem_sz, flags, (void *) a);

	/*
	 * Load segment data
	 */
	rc = lseek(elf->fd, entry->p_offset, SEEK_SET);
	if (rc < 0) {
		printf("seek error\n");
		return EE_INVALID;
	}

/*	rc = read(fd, (void *)(entry->p_vaddr + bias), entry->p_filesz);
	if (rc < 0) { printf("read error\n"); return EE_INVALID; }*/

	/* Long reads are not possible yet. Load segment piecewise. */

	unsigned left, now;
	uint8_t *dp;

	left = entry->p_filesz;
	dp = seg_ptr;

	while (left > 0) {
		now = 16384;
		if (now > left) now = left;

		rc = my_read(elf->fd, dp, now);

		if (rc < 0) { 
			DPRINTF("Read error.\n");
			return EE_INVALID;
		}

		left -= now;
		dp += now;
	}

	/*
	 * The caller wants to modify the segments first. He will then
	 * need to set the right access mode and ensure SMC coherence.
	 */
	if ((elf->flags & ELDF_RW) != 0) return EE_OK;

//	printf("set area flags to %d\n", flags);
	rc = as_area_change_flags(seg_ptr, flags);
	if (rc != 0) {
		DPRINTF("Failed to set memory area flags.\n");
		return EE_MEMORY;
	}

	if (flags & AS_AREA_EXEC) {
		/* Enforce SMC coherence for the segment */
		if (smc_coherence(seg_ptr, entry->p_filesz))
			return EE_MEMORY;
	}

	return EE_OK;
}

/** Process section header.
 *
 * @param elf	Loader state.
 * @param entry Segment header.
 *
 * @return EE_OK on success, error code otherwise.
 */
static int section_header(elf_ld_t *elf, elf_section_header_t *entry)
{
	switch (entry->sh_type) {
	case SHT_PROGBITS:
		if (entry->sh_flags & SHF_TLS) {
			/* .tdata */
		}
		break;
	case SHT_NOBITS:
		if (entry->sh_flags & SHF_TLS) {
			/* .tbss */
		}
		break;
	case SHT_DYNAMIC:
<<<<<<< HEAD
=======
		/* Record pointer to dynamic section into info structure */
		elf->info->dynamic =
		    (void *)((uint8_t *)entry->sh_addr + elf->bias);
		DPRINTF("Dynamic section found at %p.\n",
		    (void *) elf->info->dynamic);
>>>>>>> 7308e848
		break;
	default:
		break;
	}
	
	return EE_OK;
}

/** @}
 */<|MERGE_RESOLUTION|>--- conflicted
+++ resolved
@@ -102,12 +102,8 @@
  * @return EOK on success or negative error code.
  *
  */
-<<<<<<< HEAD
-int elf_load_file(char *file_name, size_t so_bias, eld_flags_t flags,
+int elf_load_file(const char *file_name, size_t so_bias, eld_flags_t flags,
     elf_info_t *info)
-=======
-int elf_load_file(const char *file_name, size_t so_bias, elf_info_t *info)
->>>>>>> 7308e848
 {
 	elf_ld_t elf;
 
@@ -131,24 +127,6 @@
 	return rc;
 }
 
-<<<<<<< HEAD
-=======
-/** Run an ELF executable.
- *
- * Transfers control to the entry point of an ELF executable loaded
- * earlier with elf_load_file(). This function does not return.
- *
- * @param info Info structure filled earlier by elf_load_file()
- *
- */
-void elf_run(elf_info_t *info, pcb_t *pcb)
-{
-	program_run(info->entry, pcb);
-
-	/* not reached */
-}
-
->>>>>>> 7308e848
 /** Create the program control block (PCB).
  *
  * Fills the program control block @a pcb with information from
@@ -329,14 +307,8 @@
 		/* FIXME: MIPS reginfo */
 		break;
 	case PT_SHLIB:
-<<<<<<< HEAD
-	case PT_NOTE:
 //	case PT_LOPROC:
 //	case PT_HIPROC:
-=======
-	case PT_LOPROC:
-	case PT_HIPROC:
->>>>>>> 7308e848
 	default:
 		DPRINTF("Segment p_type %d unknown.\n", entry->p_type);
 		return EE_UNSUPPORTED;
@@ -493,14 +465,11 @@
 		}
 		break;
 	case SHT_DYNAMIC:
-<<<<<<< HEAD
-=======
 		/* Record pointer to dynamic section into info structure */
 		elf->info->dynamic =
 		    (void *)((uint8_t *)entry->sh_addr + elf->bias);
 		DPRINTF("Dynamic section found at %p.\n",
 		    (void *) elf->info->dynamic);
->>>>>>> 7308e848
 		break;
 	default:
 		break;
