/*
 * Copyright (c) 2008 Lukas Mejdrech
 * All rights reserved.
 *
 * Redistribution and use in source and binary forms, with or without
 * modification, are permitted provided that the following conditions
 * are met:
 *
 * - Redistributions of source code must retain the above copyright
 *   notice, this list of conditions and the following disclaimer.
 * - Redistributions in binary form must reproduce the above copyright
 *   notice, this list of conditions and the following disclaimer in the
 *   documentation and/or other materials provided with the distribution.
 * - The name of the author may not be used to endorse or promote products
 *   derived from this software without specific prior written permission.
 *
 * THIS SOFTWARE IS PROVIDED BY THE AUTHOR ``AS IS'' AND ANY EXPRESS OR
 * IMPLIED WARRANTIES, INCLUDING, BUT NOT LIMITED TO, THE IMPLIED WARRANTIES
 * OF MERCHANTABILITY AND FITNESS FOR A PARTICULAR PURPOSE ARE DISCLAIMED.
 * IN NO EVENT SHALL THE AUTHOR BE LIABLE FOR ANY DIRECT, INDIRECT,
 * INCIDENTAL, SPECIAL, EXEMPLARY, OR CONSEQUENTIAL DAMAGES (INCLUDING, BUT
 * NOT LIMITED TO, PROCUREMENT OF SUBSTITUTE GOODS OR SERVICES; LOSS OF USE,
 * DATA, OR PROFITS; OR BUSINESS INTERRUPTION) HOWEVER CAUSED AND ON ANY
 * THEORY OF LIABILITY, WHETHER IN CONTRACT, STRICT LIABILITY, OR TORT
 * (INCLUDING NEGLIGENCE OR OTHERWISE) ARISING IN ANY WAY OUT OF THE USE OF
 * THIS SOFTWARE, EVEN IF ADVISED OF THE POSSIBILITY OF SUCH DAMAGE.
 */

/** @addtogroup udp
 *  @{
 */

/** @file
 *  UDP module implementation.
 *  @see udp.h
 */

#include <async.h>
#include <fibril_synch.h>
#include <malloc.h>
#include <stdio.h>

#include <ipc/ipc.h>
#include <ipc/services.h>

#include "../../err.h"
#include "../../messages.h"
#include "../../modules.h"

#include "../../structures/dynamic_fifo.h"
#include "../../structures/packet/packet_client.h"

#include "../../include/checksum.h"
#include "../../include/in.h"
#include "../../include/in6.h"
#include "../../include/inet.h"
#include "../../include/ip_client.h"
#include "../../include/ip_interface.h"
#include "../../include/ip_protocols.h"
#include "../../include/icmp_client.h"
#include "../../include/icmp_interface.h"
#include "../../include/net_interface.h"
#include "../../include/socket_codes.h"
#include "../../include/socket_errno.h"

#include "../../socket/socket_core.h"
#include "../../socket/socket_messages.h"

#include "../tl_common.h"
#include "../tl_messages.h"

#include "udp.h"
#include "udp_header.h"
#include "udp_module.h"

/** Default UDP checksum computing.
 */
#define NET_DEFAULT_UDP_CHECKSUM_COMPUTING	true

/** Default UDP autobind when sending via unbound sockets.
 */
#define NET_DEFAULT_UDP_AUTOBINDING	true

/** Maximum UDP fragment size.
 */
#define MAX_UDP_FRAGMENT_SIZE	65535

/** Free ports pool start.
 */
#define UDP_FREE_PORTS_START	1025

/** Free ports pool end.
 */
#define UDP_FREE_PORTS_END		65535

/** Processes the received UDP packet queue.
 *  Is used as an entry point from the underlying IP module.
 *  Locks the global lock and calls udp_process_packet() function.
 *  @param[in] device_id The receiving device identifier.
 *  @param[in,out] packet The received packet queue.
 *  @param receiver The target service. Ignored parameter.
 *  @param[in] error The packet error reporting service. Prefixes the received packet.
 *  @returns EOK on success.
 *  @returns Other error codes as defined for the udp_process_packet() function.
 */
int udp_received_msg(device_id_t device_id, packet_t packet, services_t receiver, services_t error);

/** Processes the received UDP packet queue.
 *  Notifies the destination socket application.
 *  Releases the packet on error or sends an ICMP error notification..
 *  @param[in] device_id The receiving device identifier.
 *  @param[in,out] packet The received packet queue.
 *  @param[in] error The packet error reporting service. Prefixes the received packet.
 *  @returns EOK on success.
 *  @returns EINVAL if the packet is not valid.
 *  @returns EINVAL if the stored packet address is not the an_addr_t.
 *  @returns EINVAL if the packet does not contain any data.
 *  @returns NO_DATA if the packet content is shorter than the user datagram header.
 *  @returns ENOMEM if there is not enough memory left.
 *  @returns EADDRNOTAVAIL if the destination socket does not exist.
 *  @returns Other error codes as defined for the ip_client_process_packet() function.
 */
int udp_process_packet(device_id_t device_id, packet_t packet, services_t error);

/** Releases the packet and returns the result.
 *  @param[in] packet The packet queue to be released.
 *  @param[in] result The result to be returned.
 *  @return The result parameter.
 */
int udp_release_and_return(packet_t packet, int result);

/** @name Socket messages processing functions
 */
/*@{*/

/** Processes the socket client messages.
 *  Runs until the client module disconnects.
 *  @param[in] callid The message identifier.
 *  @param[in] call The message parameters.
 *  @returns EOK on success.
 *  @see socket.h
 */
int udp_process_client_messages(ipc_callid_t callid, ipc_call_t call);

/** Sends data from the socket to the remote address.
 *  Binds the socket to a free port if not already connected/bound.
 *  Handles the NET_SOCKET_SENDTO message.
 *  Supports AF_INET and AF_INET6 address families.
 *  @param[in,out] local_sockets The application local sockets.
 *  @param[in] socket_id Socket identifier.
 *  @param[in] addr The destination address.
 *  @param[in] addrlen The address length.
 *  @param[in] fragments The number of data fragments.
 *  @param[out] data_fragment_size The data fragment size in bytes.
 *  @param[in] flags Various send flags.
 *  @returns EOK on success.
 *  @returns EAFNOTSUPPORT if the address family is not supported.
 *  @returns ENOTSOCK if the socket is not found.
 *  @returns EINVAL if the address is invalid.
 *  @returns ENOTCONN if the sending socket is not and cannot be bound.
 *  @returns ENOMEM if there is not enough memory left.
 *  @returns Other error codes as defined for the socket_read_packet_data() function.
 *  @returns Other error codes as defined for the ip_client_prepare_packet() function.
 *  @returns Other error codes as defined for the ip_send_msg() function.
 */
int udp_sendto_message(socket_cores_ref local_sockets, int socket_id, const struct sockaddr * addr, socklen_t addrlen, int fragments, size_t * data_fragment_size, int flags);

/** Receives data to the socket.
 *  Handles the NET_SOCKET_RECVFROM message.
 *  Replies the source address as well.
 *  @param[in] local_sockets The application local sockets.
 *  @param[in] socket_id Socket identifier.
 *  @param[in] flags Various receive flags.
 *  @param[out] addrlen The source address length.
 *  @returns The number of bytes received.
 *  @returns ENOTSOCK if the socket is not found.
 *  @returns NO_DATA if there are no received packets or data.
 *  @returns ENOMEM if there is not enough memory left.
 *  @returns EINVAL if the received address is not an IP address.
 *  @returns Other error codes as defined for the packet_translate() function.
 *  @returns Other error codes as defined for the data_reply() function.
 */
int udp_recvfrom_message(socket_cores_ref local_sockets, int socket_id, int flags, size_t * addrlen);

/*@}*/

/** UDP global data.
 */
udp_globals_t	udp_globals;

int udp_initialize(async_client_conn_t client_connection){
	ERROR_DECLARE;

	measured_string_t names[] = {{str_dup("UDP_CHECKSUM_COMPUTING"), 22}, {str_dup("UDP_AUTOBINDING"), 15}};
	measured_string_ref configuration;
	size_t count = sizeof(names) / sizeof(measured_string_t);
	char * data;

	fibril_rwlock_initialize(&udp_globals.lock);
	fibril_rwlock_write_lock(&udp_globals.lock);
	udp_globals.icmp_phone = icmp_connect_module(SERVICE_ICMP, ICMP_CONNECT_TIMEOUT);
	udp_globals.ip_phone = ip_bind_service(SERVICE_IP, IPPROTO_UDP, SERVICE_UDP, client_connection, udp_received_msg);
	if(udp_globals.ip_phone < 0){
		return udp_globals.ip_phone;
	}
	// read default packet dimensions
	ERROR_PROPAGATE(ip_packet_size_req(udp_globals.ip_phone, -1, &udp_globals.packet_dimension));
	ERROR_PROPAGATE(socket_ports_initialize(&udp_globals.sockets));
	if(ERROR_OCCURRED(packet_dimensions_initialize(&udp_globals.dimensions))){
		socket_ports_destroy(&udp_globals.sockets);
		return ERROR_CODE;
	}
	udp_globals.packet_dimension.prefix += sizeof(udp_header_t);
	udp_globals.packet_dimension.content -= sizeof(udp_header_t);
	udp_globals.last_used_port = UDP_FREE_PORTS_START - 1;
	// get configuration
	udp_globals.checksum_computing = NET_DEFAULT_UDP_CHECKSUM_COMPUTING;
	udp_globals.autobinding = NET_DEFAULT_UDP_AUTOBINDING;
	configuration = &names[0];
	ERROR_PROPAGATE(net_get_conf_req(udp_globals.net_phone, &configuration, count, &data));
	if(configuration){
		if(configuration[0].value){
			udp_globals.checksum_computing = (configuration[0].value[0] == 'y');
		}
		if(configuration[1].value){
			udp_globals.autobinding = (configuration[1].value[0] == 'y');
		}
		net_free_settings(configuration, data);
	}
	fibril_rwlock_write_unlock(&udp_globals.lock);
	return EOK;
}

int udp_received_msg(device_id_t device_id, packet_t packet, services_t receiver, services_t error){
	int result;

	fibril_rwlock_write_lock(&udp_globals.lock);
	result = udp_process_packet(device_id, packet, error);
	if(result != EOK){
		fibril_rwlock_write_unlock(&udp_globals.lock);
	}

	return result;
}

int udp_process_packet(device_id_t device_id, packet_t packet, services_t error){
	ERROR_DECLARE;

	size_t length;
	size_t offset;
	int result;
	udp_header_ref header;
	socket_core_ref socket;
	packet_t next_packet;
	size_t total_length;
	uint32_t checksum;
	int fragments;
	packet_t tmp_packet;
	icmp_type_t type;
	icmp_code_t code;
	ip_pseudo_header_ref ip_header;
	struct sockaddr * src;
	struct sockaddr * dest;
	packet_dimension_ref packet_dimension;

	if(error){
		switch(error){
			case SERVICE_ICMP:
				// ignore error
				// length = icmp_client_header_length(packet);
				// process error
				result = icmp_client_process_packet(packet, &type, &code, NULL, NULL);
				if(result < 0){
					return udp_release_and_return(packet, result);
				}
				length = (size_t) result;
				if(ERROR_OCCURRED(packet_trim(packet, length, 0))){
					return udp_release_and_return(packet, ERROR_CODE);
				}
				break;
			default:
				return udp_release_and_return(packet, ENOTSUP);
		}
	}
	// TODO process received ipopts?
	result = ip_client_process_packet(packet, NULL, NULL, NULL, NULL, NULL);
	if(result < 0){
		return udp_release_and_return(packet, result);
	}
	offset = (size_t) result;

	length = packet_get_data_length(packet);
	if(length <= 0){
		return udp_release_and_return(packet, EINVAL);
	}
	if(length < UDP_HEADER_SIZE + offset){
		return udp_release_and_return(packet, NO_DATA);
	}

	// trim all but UDP header
	if(ERROR_OCCURRED(packet_trim(packet, offset, 0))){
		return udp_release_and_return(packet, ERROR_CODE);
	}

	// get udp header
	header = (udp_header_ref) packet_get_data(packet);
	if(! header){
		return udp_release_and_return(packet, NO_DATA);
	}
	// find the destination socket
	socket = socket_port_find(&udp_globals.sockets, ntohs(header->destination_port), SOCKET_MAP_KEY_LISTENING, 0);
	if(! socket){
		if(tl_prepare_icmp_packet(udp_globals.net_phone, udp_globals.icmp_phone, packet, error) == EOK){
			icmp_destination_unreachable_msg(udp_globals.icmp_phone, ICMP_PORT_UNREACH, 0, packet);
		}
		return EADDRNOTAVAIL;
	}

	// count the received packet fragments
	next_packet = packet;
	fragments = 0;
	total_length = ntohs(header->total_length);
	// compute header checksum if set
	if(header->checksum && (! error)){
		result = packet_get_addr(packet, (uint8_t **) &src, (uint8_t **) &dest);
		if(result <= 0){
			return udp_release_and_return(packet, result);
		}
		if(ERROR_OCCURRED(ip_client_get_pseudo_header(IPPROTO_UDP, src, result, dest, result, total_length, &ip_header, &length))){
			return udp_release_and_return(packet, ERROR_CODE);
		}else{
			checksum = compute_checksum(0, ip_header, length);
			// the udp header checksum will be added with the first fragment later
			free(ip_header);
		}
	}else{
		header->checksum = 0;
		checksum = 0;
	}

	do{
		++ fragments;
		length = packet_get_data_length(next_packet);
		if(length <= 0){
			return udp_release_and_return(packet, NO_DATA);
		}
		if(total_length < length){
			if(ERROR_OCCURRED(packet_trim(next_packet, 0, length - total_length))){
				return udp_release_and_return(packet, ERROR_CODE);
			}
			// add partial checksum if set
			if(header->checksum){
				checksum = compute_checksum(checksum, packet_get_data(packet), packet_get_data_length(packet));
			}
			// relese the rest of the packet fragments
			tmp_packet = pq_next(next_packet);
			while(tmp_packet){
				next_packet = pq_detach(tmp_packet);
				pq_release(udp_globals.net_phone, packet_get_id(tmp_packet));
				tmp_packet = next_packet;
			}
			// exit the loop
			break;
		}
		total_length -= length;
		// add partial checksum if set
		if(header->checksum){
			checksum = compute_checksum(checksum, packet_get_data(packet), packet_get_data_length(packet));
		}
	}while((next_packet = pq_next(next_packet)) && (total_length > 0));

	// check checksum
	if(header->checksum){
		if(flip_checksum(compact_checksum(checksum)) != IP_CHECKSUM_ZERO){
			if(tl_prepare_icmp_packet(udp_globals.net_phone, udp_globals.icmp_phone, packet, error) == EOK){
				// checksum error ICMP
				icmp_parameter_problem_msg(udp_globals.icmp_phone, ICMP_PARAM_POINTER, ((size_t) ((void *) &header->checksum)) - ((size_t) ((void *) header)), packet);
			}
			return EINVAL;
		}
	}

	// queue the received packet
	if(ERROR_OCCURRED(dyn_fifo_push(&socket->received, packet_get_id(packet), SOCKET_MAX_RECEIVED_SIZE))
		|| ERROR_OCCURRED(tl_get_ip_packet_dimension(udp_globals.ip_phone, &udp_globals.dimensions, device_id, &packet_dimension))){
		return udp_release_and_return(packet, ERROR_CODE);
	}

	// notify the destination socket
	fibril_rwlock_write_unlock(&udp_globals.lock);
	async_msg_5(socket->phone, NET_SOCKET_RECEIVED, (ipcarg_t) socket->socket_id, packet_dimension->content, 0, 0, (ipcarg_t) fragments);
	return EOK;
}

int udp_message(ipc_callid_t callid, ipc_call_t * call, ipc_call_t * answer, int * answer_count){
	ERROR_DECLARE;

	packet_t packet;

	*answer_count = 0;
	switch(IPC_GET_METHOD(*call)){
		case NET_TL_RECEIVED:
			if(! ERROR_OCCURRED(packet_translate(udp_globals.net_phone, &packet, IPC_GET_PACKET(call)))){
				ERROR_CODE = udp_received_msg(IPC_GET_DEVICE(call), packet, SERVICE_UDP, IPC_GET_ERROR(call));
			}
			return ERROR_CODE;
		case IPC_M_CONNECT_TO_ME:
			return udp_process_client_messages(callid, * call);
	}
	return ENOTSUP;
}

<<<<<<< HEAD
int udp_process_client_messages(ipc_callid_t callid, ipc_call_t call){
	int res;
	bool keep_on_going = true;
	socket_cores_t local_sockets;
	int app_phone = IPC_GET_PHONE(&call);
	struct sockaddr * addr;
	size_t addrlen;
	fibril_rwlock_t lock;
	ipc_call_t answer;
	int answer_count;
	packet_dimension_ref packet_dimension;
=======
int udp_process_client_messages( ipc_callid_t callid, ipc_call_t call ){
	int						res;
	bool					keep_on_going = true;
	socket_cores_t			local_sockets;
	int						app_phone = IPC_GET_PHONE( & call );
	struct sockaddr *		addr;
	size_t					addrlen;
	ipc_call_t				answer;
	int						answer_count;
	packet_dimension_ref	packet_dimension;
>>>>>>> b5cbff48

	/*
	 * Accept the connection
	 *  - Answer the first IPC_M_CONNECT_TO_ME call.
	 */
	res = EOK;
	answer_count = 0;

	// The client connection is only in one fibril and therefore no additional locks are needed.

<<<<<<< HEAD
	socket_cores_initialize(&local_sockets);
	fibril_rwlock_initialize(&lock);

	while(keep_on_going){

		// answer the call
		answer_call(callid, res, &answer, answer_count);
=======
	socket_cores_initialize( & local_sockets );
>>>>>>> b5cbff48

		// refresh data
		refresh_answer(&answer, &answer_count);

		// get the next call
		callid = async_get_call(&call);

		// process the call
		switch(IPC_GET_METHOD(call)){
			case IPC_M_PHONE_HUNGUP:
				keep_on_going = false;
				res = EHANGUP;
				break;
			case NET_SOCKET:
<<<<<<< HEAD
				fibril_rwlock_write_lock(&lock);
				*SOCKET_SET_SOCKET_ID(answer) = SOCKET_GET_SOCKET_ID(call);
				res = socket_create(&local_sockets, app_phone, NULL, SOCKET_SET_SOCKET_ID(answer));
				fibril_rwlock_write_unlock(&lock);
				if(res == EOK){
					if(tl_get_ip_packet_dimension(udp_globals.ip_phone, &udp_globals.dimensions, DEVICE_INVALID_ID, &packet_dimension) == EOK){
						*SOCKET_SET_DATA_FRAGMENT_SIZE(answer) = packet_dimension->content;
=======
				* SOCKET_SET_SOCKET_ID( answer ) = SOCKET_GET_SOCKET_ID( call );
				res = socket_create( & local_sockets, app_phone, NULL, SOCKET_SET_SOCKET_ID( answer ));
				if( res == EOK ){
					if( tl_get_ip_packet_dimension( udp_globals.ip_phone, & udp_globals.dimensions, DEVICE_INVALID_ID, & packet_dimension ) == EOK ){
						* SOCKET_SET_DATA_FRAGMENT_SIZE( answer ) = packet_dimension->content;
>>>>>>> b5cbff48
					}
//					*SOCKET_SET_DATA_FRAGMENT_SIZE(answer) = MAX_UDP_FRAGMENT_SIZE;
					*SOCKET_SET_HEADER_SIZE(answer) = UDP_HEADER_SIZE;
					answer_count = 3;
				}
				break;
			case NET_SOCKET_BIND:
<<<<<<< HEAD
				res = data_receive((void **) &addr, &addrlen);
				if(res == EOK){
					fibril_rwlock_read_lock(&lock);
					fibril_rwlock_write_lock(&udp_globals.lock);
					res = socket_bind(&local_sockets, &udp_globals.sockets, SOCKET_GET_SOCKET_ID(call), addr, addrlen, UDP_FREE_PORTS_START, UDP_FREE_PORTS_END, udp_globals.last_used_port);
					fibril_rwlock_write_unlock(&udp_globals.lock);
					fibril_rwlock_read_unlock(&lock);
					free(addr);
				}
				break;
			case NET_SOCKET_SENDTO:
				res = data_receive((void **) &addr, &addrlen);
				if(res == EOK){
					fibril_rwlock_read_lock(&lock);
					fibril_rwlock_write_lock(&udp_globals.lock);
					res = udp_sendto_message(&local_sockets, SOCKET_GET_SOCKET_ID(call), addr, addrlen, SOCKET_GET_DATA_FRAGMENTS(call), SOCKET_SET_DATA_FRAGMENT_SIZE(answer), SOCKET_GET_FLAGS(call));
					if(res != EOK){
						fibril_rwlock_write_unlock(&udp_globals.lock);
					}else{
						answer_count = 2;
					}
					fibril_rwlock_read_unlock(&lock);
					free(addr);
				}
				break;
			case NET_SOCKET_RECVFROM:
				fibril_rwlock_read_lock(&lock);
				fibril_rwlock_write_lock(&udp_globals.lock);
				res = udp_recvfrom_message(&local_sockets, SOCKET_GET_SOCKET_ID(call), SOCKET_GET_FLAGS(call), &addrlen);
				fibril_rwlock_write_unlock(&udp_globals.lock);
				fibril_rwlock_read_unlock(&lock);
				if(res > 0){
					*SOCKET_SET_READ_DATA_LENGTH(answer) = res;
					*SOCKET_SET_ADDRESS_LENGTH(answer) = addrlen;
=======
				res = data_receive(( void ** ) & addr, & addrlen );
				if( res == EOK ){
					fibril_rwlock_write_lock( & udp_globals.lock );
					res = socket_bind( & local_sockets, & udp_globals.sockets, SOCKET_GET_SOCKET_ID( call ), addr, addrlen, UDP_FREE_PORTS_START, UDP_FREE_PORTS_END, udp_globals.last_used_port );
					fibril_rwlock_write_unlock( & udp_globals.lock );
					free( addr );
				}
				break;
			case NET_SOCKET_SENDTO:
				res = data_receive(( void ** ) & addr, & addrlen );
				if( res == EOK ){
					fibril_rwlock_write_lock( & udp_globals.lock );
					res = udp_sendto_message( & local_sockets, SOCKET_GET_SOCKET_ID( call ), addr, addrlen, SOCKET_GET_DATA_FRAGMENTS( call ), SOCKET_SET_DATA_FRAGMENT_SIZE( answer ), SOCKET_GET_FLAGS( call ));
					if( res != EOK ){
						fibril_rwlock_write_unlock( & udp_globals.lock );
					}else{
						answer_count = 2;
					}
					free( addr );
				}
				break;
			case NET_SOCKET_RECVFROM:
				fibril_rwlock_write_lock( & udp_globals.lock );
				res = udp_recvfrom_message( & local_sockets, SOCKET_GET_SOCKET_ID( call ), SOCKET_GET_FLAGS( call ), & addrlen );
				fibril_rwlock_write_unlock( & udp_globals.lock );
				if( res > 0 ){
					* SOCKET_SET_READ_DATA_LENGTH( answer ) = res;
					* SOCKET_SET_ADDRESS_LENGTH( answer ) = addrlen;
>>>>>>> b5cbff48
					answer_count = 3;
					res = EOK;
				}
				break;
			case NET_SOCKET_CLOSE:
<<<<<<< HEAD
				fibril_rwlock_write_lock(&lock);
				fibril_rwlock_write_lock(&udp_globals.lock);
				res = socket_destroy(udp_globals.net_phone, SOCKET_GET_SOCKET_ID(call), &local_sockets, &udp_globals.sockets, NULL);
				fibril_rwlock_write_unlock(&udp_globals.lock);
				fibril_rwlock_write_unlock(&lock);
=======
				fibril_rwlock_write_lock( & udp_globals.lock );
				res = socket_destroy( udp_globals.net_phone, SOCKET_GET_SOCKET_ID( call ), & local_sockets, & udp_globals.sockets, NULL );
				fibril_rwlock_write_unlock( & udp_globals.lock );
>>>>>>> b5cbff48
				break;
			case NET_SOCKET_GETSOCKOPT:
			case NET_SOCKET_SETSOCKOPT:
			default:
				res = ENOTSUP;
				break;
		}
	}

	// release all local sockets
	socket_cores_release(udp_globals.net_phone, &local_sockets, &udp_globals.sockets, NULL);

	return res;
}

int udp_sendto_message(socket_cores_ref local_sockets, int socket_id, const struct sockaddr * addr, socklen_t addrlen, int fragments, size_t * data_fragment_size, int flags){
	ERROR_DECLARE;

	socket_core_ref socket;
	packet_t packet;
	packet_t next_packet;
	udp_header_ref header;
	int index;
	size_t total_length;
	int result;
	uint16_t dest_port;
	uint32_t checksum;
	ip_pseudo_header_ref ip_header;
	size_t headerlen;
	device_id_t device_id;
	packet_dimension_ref packet_dimension;

	ERROR_PROPAGATE(tl_get_address_port(addr, addrlen, &dest_port));

	socket = socket_cores_find(local_sockets, socket_id);
	if(! socket){
		return ENOTSOCK;
	}

	if((socket->port <= 0) && udp_globals.autobinding){
		// bind the socket to a random free port if not bound
//		do{
			// try to find a free port
//			fibril_rwlock_read_unlock(&udp_globals.lock);
//			fibril_rwlock_write_lock(&udp_globals.lock);
			// might be changed in the meantime
//			if(socket->port <= 0){
				if(ERROR_OCCURRED(socket_bind_free_port(&udp_globals.sockets, socket, UDP_FREE_PORTS_START, UDP_FREE_PORTS_END, udp_globals.last_used_port))){
//					fibril_rwlock_write_unlock(&udp_globals.lock);
//					fibril_rwlock_read_lock(&udp_globals.lock);
					return ERROR_CODE;
				}
				// set the next port as the search starting port number
				udp_globals.last_used_port = socket->port;
//			}
//			fibril_rwlock_write_unlock(&udp_globals.lock);
//			fibril_rwlock_read_lock(&udp_globals.lock);
			// might be changed in the meantime
//		}while(socket->port <= 0);
	}

	if(udp_globals.checksum_computing){
		if(ERROR_OCCURRED(ip_get_route_req(udp_globals.ip_phone, IPPROTO_UDP, addr, addrlen, &device_id, &ip_header, &headerlen))){
			return udp_release_and_return(packet, ERROR_CODE);
		}
		// get the device packet dimension
//		ERROR_PROPAGATE(tl_get_ip_packet_dimension(udp_globals.ip_phone, &udp_globals.dimensions, device_id, &packet_dimension));
	}
//	}else{
		// do not ask all the time
		ERROR_PROPAGATE(ip_packet_size_req(udp_globals.ip_phone, -1, &udp_globals.packet_dimension));
		packet_dimension = &udp_globals.packet_dimension;
//	}

	// read the first packet fragment
	result = tl_socket_read_packet_data(udp_globals.net_phone, &packet, UDP_HEADER_SIZE, packet_dimension, addr, addrlen);
	if(result < 0){
		return result;
	}
	total_length = (size_t) result;
	if(udp_globals.checksum_computing){
		checksum = compute_checksum(0, packet_get_data(packet), packet_get_data_length(packet));
	}else{
		checksum = 0;
	}
	// prefix the udp header
	header = PACKET_PREFIX(packet, udp_header_t);
	if(! header){
		return udp_release_and_return(packet, ENOMEM);
	}
	bzero(header, sizeof(*header));
	// read the rest of the packet fragments
	for(index = 1; index < fragments; ++ index){
		result = tl_socket_read_packet_data(udp_globals.net_phone, &next_packet, 0, packet_dimension, addr, addrlen);
		if(result < 0){
			return udp_release_and_return(packet, result);
		}
		if(ERROR_OCCURRED(pq_add(&packet, next_packet, index, 0))){
			return udp_release_and_return(packet, ERROR_CODE);
		}
		total_length += (size_t) result;
		if(udp_globals.checksum_computing){
			checksum = compute_checksum(checksum, packet_get_data(next_packet), packet_get_data_length(next_packet));
		}
	}
	// set the udp header
	header->source_port = htons((socket->port > 0) ? socket->port : 0);
	header->destination_port = htons(dest_port);
	header->total_length = htons(total_length + sizeof(*header));
	header->checksum = 0;
	if(udp_globals.checksum_computing){
		// update the pseudo header
		if(ERROR_OCCURRED(ip_client_set_pseudo_header_data_length(ip_header, headerlen, total_length + UDP_HEADER_SIZE))){
			free(ip_header);
			return udp_release_and_return(packet, ERROR_CODE);
		}
		// finish the checksum computation
		checksum = compute_checksum(checksum, ip_header, headerlen);
		checksum = compute_checksum(checksum, (uint8_t *) header, sizeof(*header));
		header->checksum = htons(flip_checksum(compact_checksum(checksum)));
		free(ip_header);
	}else{
		device_id = DEVICE_INVALID_ID;
	}
	// prepare the first packet fragment
	if(ERROR_OCCURRED(ip_client_prepare_packet(packet, IPPROTO_UDP, 0, 0, 0, 0))){
		return udp_release_and_return(packet, ERROR_CODE);
	}
	// send the packet
	fibril_rwlock_write_unlock(&udp_globals.lock);
	ip_send_msg(udp_globals.ip_phone, device_id, packet, SERVICE_UDP, 0);
	return EOK;
}

int udp_recvfrom_message(socket_cores_ref local_sockets, int socket_id, int flags, size_t * addrlen){
	ERROR_DECLARE;

	socket_core_ref socket;
	int packet_id;
	packet_t packet;
	udp_header_ref header;
	struct sockaddr * addr;
	size_t length;
	uint8_t * data;
	int result;

	// find the socket
	socket = socket_cores_find(local_sockets, socket_id);
	if(! socket){
		return ENOTSOCK;
	}
	// get the next received packet
	packet_id = dyn_fifo_value(&socket->received);
	if(packet_id < 0){
		return NO_DATA;
	}
	ERROR_PROPAGATE(packet_translate(udp_globals.net_phone, &packet, packet_id));
	// get udp header
	data = packet_get_data(packet);
	if(! data){
		pq_release(udp_globals.net_phone, packet_id);
		return NO_DATA;
	}
	header = (udp_header_ref) data;

	// set the source address port
	result = packet_get_addr(packet, (uint8_t **) &addr, NULL);
	if(ERROR_OCCURRED(tl_set_address_port(addr, result, ntohs(header->source_port)))){
		pq_release(udp_globals.net_phone, packet_id);
		return ERROR_CODE;
	}
	*addrlen = (size_t) result;
	// send the source address
	ERROR_PROPAGATE(data_reply(addr, * addrlen));

	// trim the header
	ERROR_PROPAGATE(packet_trim(packet, UDP_HEADER_SIZE, 0));

	// reply the packets
	ERROR_PROPAGATE(socket_reply_packets(packet, &length));

	// release the packet
	dyn_fifo_pop(&socket->received);
	pq_release(udp_globals.net_phone, packet_get_id(packet));
	// return the total length
	return (int) length;
}

int udp_release_and_return(packet_t packet, int result){
	pq_release(udp_globals.net_phone, packet_get_id(packet));
	return result;
}

/** @}
 */<|MERGE_RESOLUTION|>--- conflicted
+++ resolved
@@ -410,7 +410,6 @@
 	return ENOTSUP;
 }
 
-<<<<<<< HEAD
 int udp_process_client_messages(ipc_callid_t callid, ipc_call_t call){
 	int res;
 	bool keep_on_going = true;
@@ -418,22 +417,9 @@
 	int app_phone = IPC_GET_PHONE(&call);
 	struct sockaddr * addr;
 	size_t addrlen;
-	fibril_rwlock_t lock;
 	ipc_call_t answer;
 	int answer_count;
 	packet_dimension_ref packet_dimension;
-=======
-int udp_process_client_messages( ipc_callid_t callid, ipc_call_t call ){
-	int						res;
-	bool					keep_on_going = true;
-	socket_cores_t			local_sockets;
-	int						app_phone = IPC_GET_PHONE( & call );
-	struct sockaddr *		addr;
-	size_t					addrlen;
-	ipc_call_t				answer;
-	int						answer_count;
-	packet_dimension_ref	packet_dimension;
->>>>>>> b5cbff48
 
 	/*
 	 * Accept the connection
@@ -444,17 +430,12 @@
 
 	// The client connection is only in one fibril and therefore no additional locks are needed.
 
-<<<<<<< HEAD
 	socket_cores_initialize(&local_sockets);
-	fibril_rwlock_initialize(&lock);
 
 	while(keep_on_going){
 
 		// answer the call
 		answer_call(callid, res, &answer, answer_count);
-=======
-	socket_cores_initialize( & local_sockets );
->>>>>>> b5cbff48
 
 		// refresh data
 		refresh_answer(&answer, &answer_count);
@@ -469,21 +450,11 @@
 				res = EHANGUP;
 				break;
 			case NET_SOCKET:
-<<<<<<< HEAD
-				fibril_rwlock_write_lock(&lock);
 				*SOCKET_SET_SOCKET_ID(answer) = SOCKET_GET_SOCKET_ID(call);
 				res = socket_create(&local_sockets, app_phone, NULL, SOCKET_SET_SOCKET_ID(answer));
-				fibril_rwlock_write_unlock(&lock);
 				if(res == EOK){
 					if(tl_get_ip_packet_dimension(udp_globals.ip_phone, &udp_globals.dimensions, DEVICE_INVALID_ID, &packet_dimension) == EOK){
 						*SOCKET_SET_DATA_FRAGMENT_SIZE(answer) = packet_dimension->content;
-=======
-				* SOCKET_SET_SOCKET_ID( answer ) = SOCKET_GET_SOCKET_ID( call );
-				res = socket_create( & local_sockets, app_phone, NULL, SOCKET_SET_SOCKET_ID( answer ));
-				if( res == EOK ){
-					if( tl_get_ip_packet_dimension( udp_globals.ip_phone, & udp_globals.dimensions, DEVICE_INVALID_ID, & packet_dimension ) == EOK ){
-						* SOCKET_SET_DATA_FRAGMENT_SIZE( answer ) = packet_dimension->content;
->>>>>>> b5cbff48
 					}
 //					*SOCKET_SET_DATA_FRAGMENT_SIZE(answer) = MAX_UDP_FRAGMENT_SIZE;
 					*SOCKET_SET_HEADER_SIZE(answer) = UDP_HEADER_SIZE;
@@ -491,21 +462,17 @@
 				}
 				break;
 			case NET_SOCKET_BIND:
-<<<<<<< HEAD
 				res = data_receive((void **) &addr, &addrlen);
 				if(res == EOK){
-					fibril_rwlock_read_lock(&lock);
 					fibril_rwlock_write_lock(&udp_globals.lock);
 					res = socket_bind(&local_sockets, &udp_globals.sockets, SOCKET_GET_SOCKET_ID(call), addr, addrlen, UDP_FREE_PORTS_START, UDP_FREE_PORTS_END, udp_globals.last_used_port);
 					fibril_rwlock_write_unlock(&udp_globals.lock);
-					fibril_rwlock_read_unlock(&lock);
 					free(addr);
 				}
 				break;
 			case NET_SOCKET_SENDTO:
 				res = data_receive((void **) &addr, &addrlen);
 				if(res == EOK){
-					fibril_rwlock_read_lock(&lock);
 					fibril_rwlock_write_lock(&udp_globals.lock);
 					res = udp_sendto_message(&local_sockets, SOCKET_GET_SOCKET_ID(call), addr, addrlen, SOCKET_GET_DATA_FRAGMENTS(call), SOCKET_SET_DATA_FRAGMENT_SIZE(answer), SOCKET_GET_FLAGS(call));
 					if(res != EOK){
@@ -513,65 +480,24 @@
 					}else{
 						answer_count = 2;
 					}
-					fibril_rwlock_read_unlock(&lock);
 					free(addr);
 				}
 				break;
 			case NET_SOCKET_RECVFROM:
-				fibril_rwlock_read_lock(&lock);
 				fibril_rwlock_write_lock(&udp_globals.lock);
 				res = udp_recvfrom_message(&local_sockets, SOCKET_GET_SOCKET_ID(call), SOCKET_GET_FLAGS(call), &addrlen);
 				fibril_rwlock_write_unlock(&udp_globals.lock);
-				fibril_rwlock_read_unlock(&lock);
 				if(res > 0){
 					*SOCKET_SET_READ_DATA_LENGTH(answer) = res;
 					*SOCKET_SET_ADDRESS_LENGTH(answer) = addrlen;
-=======
-				res = data_receive(( void ** ) & addr, & addrlen );
-				if( res == EOK ){
-					fibril_rwlock_write_lock( & udp_globals.lock );
-					res = socket_bind( & local_sockets, & udp_globals.sockets, SOCKET_GET_SOCKET_ID( call ), addr, addrlen, UDP_FREE_PORTS_START, UDP_FREE_PORTS_END, udp_globals.last_used_port );
-					fibril_rwlock_write_unlock( & udp_globals.lock );
-					free( addr );
-				}
-				break;
-			case NET_SOCKET_SENDTO:
-				res = data_receive(( void ** ) & addr, & addrlen );
-				if( res == EOK ){
-					fibril_rwlock_write_lock( & udp_globals.lock );
-					res = udp_sendto_message( & local_sockets, SOCKET_GET_SOCKET_ID( call ), addr, addrlen, SOCKET_GET_DATA_FRAGMENTS( call ), SOCKET_SET_DATA_FRAGMENT_SIZE( answer ), SOCKET_GET_FLAGS( call ));
-					if( res != EOK ){
-						fibril_rwlock_write_unlock( & udp_globals.lock );
-					}else{
-						answer_count = 2;
-					}
-					free( addr );
-				}
-				break;
-			case NET_SOCKET_RECVFROM:
-				fibril_rwlock_write_lock( & udp_globals.lock );
-				res = udp_recvfrom_message( & local_sockets, SOCKET_GET_SOCKET_ID( call ), SOCKET_GET_FLAGS( call ), & addrlen );
-				fibril_rwlock_write_unlock( & udp_globals.lock );
-				if( res > 0 ){
-					* SOCKET_SET_READ_DATA_LENGTH( answer ) = res;
-					* SOCKET_SET_ADDRESS_LENGTH( answer ) = addrlen;
->>>>>>> b5cbff48
 					answer_count = 3;
 					res = EOK;
 				}
 				break;
 			case NET_SOCKET_CLOSE:
-<<<<<<< HEAD
-				fibril_rwlock_write_lock(&lock);
 				fibril_rwlock_write_lock(&udp_globals.lock);
 				res = socket_destroy(udp_globals.net_phone, SOCKET_GET_SOCKET_ID(call), &local_sockets, &udp_globals.sockets, NULL);
 				fibril_rwlock_write_unlock(&udp_globals.lock);
-				fibril_rwlock_write_unlock(&lock);
-=======
-				fibril_rwlock_write_lock( & udp_globals.lock );
-				res = socket_destroy( udp_globals.net_phone, SOCKET_GET_SOCKET_ID( call ), & local_sockets, & udp_globals.sockets, NULL );
-				fibril_rwlock_write_unlock( & udp_globals.lock );
->>>>>>> b5cbff48
 				break;
 			case NET_SOCKET_GETSOCKOPT:
 			case NET_SOCKET_SETSOCKOPT:
