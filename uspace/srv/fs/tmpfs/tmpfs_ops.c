--- conflicted
+++ resolved
@@ -431,13 +431,9 @@
  */
 
 static int
-tmpfs_mounted(devmap_handle_t devmap_handle, const char *opts,
+tmpfs_mounted(service_id_t service_id, const char *opts,
     fs_index_t *index, aoff64_t *size, unsigned *lnkcnt)
 {
-<<<<<<< HEAD
-	service_id_t service_id = (service_id_t) IPC_GET_ARG1(*request);
-=======
->>>>>>> e8067c07
 	fs_node_t *rootfn;
 	int rc;
 	
@@ -449,79 +445,33 @@
 	}
 
 	/* Initialize TMPFS instance. */
-<<<<<<< HEAD
-	if (!tmpfs_instance_init(service_id)) {
-		free(opts);
-		async_answer_0(rid, ENOMEM);
-		return;
-	}
-=======
-	if (!tmpfs_instance_init(devmap_handle))
+	if (!tmpfs_instance_init(service_id))
 		return ENOMEM;
->>>>>>> e8067c07
 
 	rc = tmpfs_root_get(&rootfn, service_id);
 	assert(rc == EOK);
 	tmpfs_node_t *rootp = TMPFS_NODE(rootfn);
 	if (str_cmp(opts, "restore") == 0) {
-<<<<<<< HEAD
-		if (tmpfs_restore(service_id))
-			async_answer_3(rid, EOK, rootp->index, rootp->size,
-			    rootp->lnkcnt);
-		else
-			async_answer_0(rid, ELIMIT);
-	} else {
-		async_answer_3(rid, EOK, rootp->index, rootp->size,
-		    rootp->lnkcnt);
-=======
-		if (!tmpfs_restore(devmap_handle))
+		if (!tmpfs_restore(service_id))
 			return ELIMIT;
->>>>>>> e8067c07
-	}
-
-<<<<<<< HEAD
-void tmpfs_mount(ipc_callid_t rid, ipc_call_t *request)
-{
-	libfs_mount(&tmpfs_libfs_ops, tmpfs_reg.fs_handle, rid, request);
-}
-
-void tmpfs_unmounted(ipc_callid_t rid, ipc_call_t *request)
-{
-	service_id_t service_id = (service_id_t) IPC_GET_ARG1(*request);
-
-	tmpfs_instance_done(service_id);
-	async_answer_0(rid, EOK);
-}
-
-void tmpfs_unmount(ipc_callid_t rid, ipc_call_t *request)
-{
-	libfs_unmount(&tmpfs_libfs_ops, rid, request);
-=======
+	}
+
 	*index = rootp->index;
 	*size = rootp->size;
 	*lnkcnt = rootp->lnkcnt;
 
 	return EOK;
->>>>>>> e8067c07
-}
-
-static int tmpfs_unmounted(devmap_handle_t devmap_handle)
-{
-	tmpfs_instance_done(devmap_handle);
-	return EOK;
-}
-
-static int tmpfs_read(devmap_handle_t devmap_handle, fs_index_t index, aoff64_t pos,
+}
+
+static int tmpfs_unmounted(service_id_t service_id)
+{
+	tmpfs_instance_done(service_id);
+	return EOK;
+}
+
+static int tmpfs_read(service_id_t service_id, fs_index_t index, aoff64_t pos,
     size_t *rbytes)
 {
-<<<<<<< HEAD
-	service_id_t service_id = (service_id_t) IPC_GET_ARG1(*request);
-	fs_index_t index = (fs_index_t) IPC_GET_ARG2(*request);
-	aoff64_t pos =
-	    (aoff64_t) MERGE_LOUP32(IPC_GET_ARG3(*request), IPC_GET_ARG4(*request));
-	
-=======
->>>>>>> e8067c07
 	/*
 	 * Lookup the respective TMPFS node.
 	 */
@@ -581,17 +531,9 @@
 }
 
 static int
-tmpfs_write(devmap_handle_t devmap_handle, fs_index_t index, aoff64_t pos,
+tmpfs_write(service_id_t service_id, fs_index_t index, aoff64_t pos,
     size_t *wbytes, aoff64_t *nsize)
 {
-<<<<<<< HEAD
-	service_id_t service_id = (service_id_t) IPC_GET_ARG1(*request);
-	fs_index_t index = (fs_index_t) IPC_GET_ARG2(*request);
-	aoff64_t pos =
-	    (aoff64_t) MERGE_LOUP32(IPC_GET_ARG3(*request), IPC_GET_ARG4(*request));
-	
-=======
->>>>>>> e8067c07
 	/*
 	 * Lookup the respective TMPFS node.
 	 */
@@ -651,17 +593,9 @@
 	return EOK;
 }
 
-static int tmpfs_truncate(devmap_handle_t devmap_handle, fs_index_t index,
+static int tmpfs_truncate(service_id_t service_id, fs_index_t index,
     aoff64_t size)
 {
-<<<<<<< HEAD
-	service_id_t service_id = (service_id_t) IPC_GET_ARG1(*request);
-	fs_index_t index = (fs_index_t) IPC_GET_ARG2(*request);
-	aoff64_t size =
-	    (aoff64_t) MERGE_LOUP32(IPC_GET_ARG3(*request), IPC_GET_ARG4(*request));
-	
-=======
->>>>>>> e8067c07
 	/*
 	 * Lookup the respective TMPFS node.
 	 */
@@ -694,20 +628,13 @@
 	return EOK;
 }
 
-static int tmpfs_close(devmap_handle_t devmap_handle, fs_index_t index)
-{
-	return EOK;
-}
-
-static int tmpfs_destroy(devmap_handle_t devmap_handle, fs_index_t index)
-{
-<<<<<<< HEAD
-	service_id_t service_id = (service_id_t)IPC_GET_ARG1(*request);
-	fs_index_t index = (fs_index_t)IPC_GET_ARG2(*request);
-	int rc;
-
-=======
->>>>>>> e8067c07
+static int tmpfs_close(service_id_t service_id, fs_index_t index)
+{
+	return EOK;
+}
+
+static int tmpfs_destroy(service_id_t service_id, fs_index_t index)
+{
 	link_t *hlp;
 	unsigned long key[] = {
 		[NODES_KEY_DEV] = service_id,
@@ -721,7 +648,7 @@
 	return tmpfs_destroy_node(FS_NODE(nodep));
 }
 
-static int tmpfs_sync(devmap_handle_t devmap_handle, fs_index_t index)
+static int tmpfs_sync(service_id_t service_id, fs_index_t index)
 {
 	/*
 	 * TMPFS keeps its data structures always consistent,
