--- conflicted
+++ resolved
@@ -49,10 +49,6 @@
 #define EXT4FS_NODE(node) \
 	((node) ? (ext4fs_node_t *) (node)->data : NULL)
 
-<<<<<<< HEAD
-
-=======
->>>>>>> 94795812
 /**
  * Type for holding an instance of mounted partition.
  */
@@ -143,13 +139,8 @@
 	.hash = open_nodes_hash,
 	.key_hash = open_nodes_key_hash,
 	.key_equal = open_nodes_key_equal,
-<<<<<<< HEAD
-	.equal = 0,
-	.remove_callback = 0,
-=======
 	.equal = NULL,
 	.remove_callback = NULL,
->>>>>>> 94795812
 };
 
 /** Basic initialization of the driver.
