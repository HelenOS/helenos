--- conflicted
+++ resolved
@@ -84,19 +84,11 @@
 /*
  * Forward declarations of auxiliary functions
  */
-<<<<<<< HEAD
 static int ext2fs_instance_get(service_id_t, ext2fs_instance_t **);
-static void ext2fs_read_directory(ipc_callid_t, ipc_callid_t, aoff64_t,
-	size_t, ext2fs_instance_t *, ext2_inode_ref_t *);
-static void ext2fs_read_file(ipc_callid_t, ipc_callid_t, aoff64_t,
-	size_t, ext2fs_instance_t *, ext2_inode_ref_t *);
-=======
-static int ext2fs_instance_get(devmap_handle_t, ext2fs_instance_t **);
 static int ext2fs_read_directory(ipc_callid_t, aoff64_t, size_t,
     ext2fs_instance_t *, ext2_inode_ref_t *, size_t *);
 static int ext2fs_read_file(ipc_callid_t, aoff64_t, size_t, ext2fs_instance_t *,
     ext2_inode_ref_t *, size_t *);
->>>>>>> e8067c07
 static bool ext2fs_is_dots(const uint8_t *, size_t);
 static int ext2fs_node_get_core(fs_node_t **, ext2fs_instance_t *, fs_index_t);
 static int ext2fs_node_put_core(ext2fs_node_t *);
@@ -595,15 +587,11 @@
  * VFS operations.
  */
 
-static int ext2fs_mounted(devmap_handle_t devmap_handle, const char *opts,
+static int ext2fs_mounted(service_id_t service_id, const char *opts,
    fs_index_t *index, aoff64_t *size, unsigned *lnkcnt)
 {
 	EXT2FS_DBG("");
 	int rc;
-<<<<<<< HEAD
-	service_id_t service_id = (service_id_t) IPC_GET_ARG1(*request);
-=======
->>>>>>> e8067c07
 	ext2_filesystem_t *fs;
 	ext2fs_instance_t *inst;
 	bool read_only;
@@ -677,13 +665,9 @@
 	return EOK;
 }
 
-static int ext2fs_unmounted(devmap_handle_t devmap_handle)
-{
-	EXT2FS_DBG("");
-<<<<<<< HEAD
-	service_id_t service_id = (service_id_t) IPC_GET_ARG1(*request);
-=======
->>>>>>> e8067c07
+static int ext2fs_unmounted(service_id_t service_id)
+{
+	EXT2FS_DBG("");
 	ext2fs_instance_t *inst;
 	int rc;
 	
@@ -713,17 +697,10 @@
 }
 
 static int
-ext2fs_read(devmap_handle_t devmap_handle, fs_index_t index, aoff64_t pos,
+ext2fs_read(service_id_t service_id, fs_index_t index, aoff64_t pos,
     size_t *rbytes)
 {
 	EXT2FS_DBG("");
-<<<<<<< HEAD
-	service_id_t service_id = (service_id_t) IPC_GET_ARG1(*request);
-	fs_index_t index = (fs_index_t) IPC_GET_ARG2(*request);
-	aoff64_t pos =
-	    (aoff64_t) MERGE_LOUP32(IPC_GET_ARG3(*request), IPC_GET_ARG4(*request));
-=======
->>>>>>> e8067c07
 	
 	ext2fs_instance_t *inst;
 	ext2_inode_ref_t *inode_ref;
@@ -939,93 +916,46 @@
 	async_data_read_finalize(callid, block->data + offset_in_block, bytes);
 	
 	rc = block_put(block);
-<<<<<<< HEAD
-	if (rc != EOK) {
-		async_answer_0(rid, rc);
-		return;
-	}
-		
-	async_answer_1(rid, EOK, bytes);
-}
-
-void ext2fs_write(ipc_callid_t rid, ipc_call_t *request)
-{
-	EXT2FS_DBG("");
-//	service_id_t service_id = (service_id_t) IPC_GET_ARG1(*request);
-//	fs_index_t index = (fs_index_t) IPC_GET_ARG2(*request);
-//	aoff64_t pos =
-//	    (aoff64_t) MERGE_LOUP32(IPC_GET_ARG3(*request), IPC_GET_ARG4(*request));
-=======
 	if (rc != EOK)
 		return rc;
->>>>>>> e8067c07
 	
 	*rbytes = bytes;
 	return EOK;
 }
 
 static int
-ext2fs_write(devmap_handle_t devmap_handle, fs_index_t index, aoff64_t pos,
+ext2fs_write(service_id_t service_id, fs_index_t index, aoff64_t pos,
     size_t *wbytes, aoff64_t *nsize)
 {
 	EXT2FS_DBG("");
-<<<<<<< HEAD
-//	service_id_t service_id = (service_id_t) IPC_GET_ARG1(*request);
-//	fs_index_t index = (fs_index_t) IPC_GET_ARG2(*request);
-//	aoff64_t size =
-//	    (aoff64_t) MERGE_LOUP32(IPC_GET_ARG3(*request), IPC_GET_ARG4(*request));
-	
-	// TODO
-	async_answer_0(rid, ENOTSUP);
-=======
 	return ENOTSUP;
->>>>>>> e8067c07
 }
 
 static int
-ext2fs_truncate(devmap_handle_t devmap_handle, fs_index_t index, aoff64_t size)
+ext2fs_truncate(service_id_t service_id, fs_index_t index, aoff64_t size)
 {
 	EXT2FS_DBG("");
 	return ENOTSUP;
 }
 
-static int ext2fs_close(devmap_handle_t devmap_handle, fs_index_t index)
-{
-	EXT2FS_DBG("");
-<<<<<<< HEAD
-//	service_id_t service_id = (service_id_t)IPC_GET_ARG1(*request);
-//	fs_index_t index = (fs_index_t)IPC_GET_ARG2(*request);
-	
-	// TODO
-	async_answer_0(rid, ENOTSUP);
-=======
-	return EOK;
->>>>>>> e8067c07
-}
-
-static int ext2fs_destroy(devmap_handle_t devmap_handle, fs_index_t index)
+static int ext2fs_close(service_id_t service_id, fs_index_t index)
+{
+	EXT2FS_DBG("");
+	return EOK;
+}
+
+static int ext2fs_destroy(service_id_t service_id, fs_index_t index)
 {
 	EXT2FS_DBG("");
 	return ENOTSUP;
 }
 
-static int ext2fs_sync(devmap_handle_t devmap_handle, fs_index_t index)
+static int ext2fs_sync(service_id_t service_id, fs_index_t index)
 {
 	EXT2FS_DBG("");
 	return ENOTSUP;
 }
 
-<<<<<<< HEAD
-void ext2fs_sync(ipc_callid_t rid, ipc_call_t *request)
-{
-	EXT2FS_DBG("");
-//	service_id_t service_id = (service_id_t) IPC_GET_ARG1(*request);
-//	fs_index_t index = (fs_index_t) IPC_GET_ARG2(*request);
-	
-	// TODO
-	async_answer_0(rid, ENOTSUP);
-}
-=======
 vfs_out_ops_t ext2fs_ops = {
 	.mounted = ext2fs_mounted,
 	.unmounted = ext2fs_unmounted,
@@ -1036,7 +966,6 @@
 	.destroy = ext2fs_destroy,
 	.sync = ext2fs_sync,
 };
->>>>>>> e8067c07
 
 /**
  * @}
