/*
 * Copyright (c) 2006 Ondrej Palkovsky
 * All rights reserved.
 *
 * Redistribution and use in source and binary forms, with or without
 * modification, are permitted provided that the following conditions
 * are met:
 *
 * - Redistributions of source code must retain the above copyright
 *   notice, this list of conditions and the following disclaimer.
 * - Redistributions in binary form must reproduce the above copyright
 *   notice, this list of conditions and the following disclaimer in the
 *   documentation and/or other materials provided with the distribution.
 * - The name of the author may not be used to endorse or promote products
 *   derived from this software without specific prior written permission.
 *
 * THIS SOFTWARE IS PROVIDED BY THE AUTHOR ``AS IS'' AND ANY EXPRESS OR
 * IMPLIED WARRANTIES, INCLUDING, BUT NOT LIMITED TO, THE IMPLIED WARRANTIES
 * OF MERCHANTABILITY AND FITNESS FOR A PARTICULAR PURPOSE ARE DISCLAIMED.
 * IN NO EVENT SHALL THE AUTHOR BE LIABLE FOR ANY DIRECT, INDIRECT,
 * INCIDENTAL, SPECIAL, EXEMPLARY, OR CONSEQUENTIAL DAMAGES (INCLUDING, BUT
 * NOT LIMITED TO, PROCUREMENT OF SUBSTITUTE GOODS OR SERVICES; LOSS OF USE,
 * DATA, OR PROFITS; OR BUSINESS INTERRUPTION) HOWEVER CAUSED AND ON ANY
 * THEORY OF LIABILITY, WHETHER IN CONTRACT, STRICT LIABILITY, OR TORT
 * (INCLUDING NEGLIGENCE OR OTHERWISE) ARISING IN ANY WAY OUT OF THE USE OF
 * THIS SOFTWARE, EVEN IF ADVISED OF THE POSSIBILITY OF SUCH DAMAGE.
 */

/** @addtogroup klog KLog
 * @brief HelenOS KLog
 * @{
 */
/**
 * @file
 */

#include <stdio.h>
#include <async.h>
#include <as.h>
#include <ddi.h>
#include <event.h>
#include <errno.h>
#include <str_error.h>
#include <io/klog.h>
#include <sysinfo.h>
#include <malloc.h>
#include <fibril_synch.h>
#include <adt/list.h>
#include <adt/prodcons.h>

#define NAME       "klog"
#define LOG_FNAME  "/log/klog"

/* Producer/consumer buffers */
typedef struct {
	link_t link;
	size_t length;
	wchar_t *data;
} item_t;

static prodcons_t pc;

/* Pointer to klog area */
static wchar_t *klog;
static size_t klog_length;

/* Notification mutex */
static FIBRIL_MUTEX_INITIALIZE(mtx);

/** Klog producer
 *
 * Copies the contents of a character buffer to local
 * producer/consumer queue.
 *
 * @param length Number of characters to copy.
 * @param data   Pointer to the kernel klog buffer.
 *
 */
static void producer(size_t length, wchar_t *data)
{
	item_t *item = (item_t *) malloc(sizeof(item_t));
	if (item == NULL)
		return;
	
	size_t sz = sizeof(wchar_t) * length;
	wchar_t *buf = (wchar_t *) malloc(sz);
	if (data == NULL) {
		free(item);
		return;
	}
	
	memcpy(buf, data, sz);
	
	link_initialize(&item->link);
	item->length = length;
	item->data = buf;
	prodcons_produce(&pc, &item->link);
}

/** Klog consumer
 *
 * Waits in an infinite loop for the character data created by
 * the producer and outputs them to stdout and optionally into
 * a file.
 *
 * @param data Unused.
 *
 * @return Always EOK (unreachable).
 *
 */
static int consumer(void *data)
{
	FILE *log = fopen(LOG_FNAME, "a");
	if (log == NULL)
		printf("%s: Unable to create log file %s (%s)\n", NAME, LOG_FNAME,
		    str_error(errno));
	
	while (true) {
		link_t *link = prodcons_consume(&pc);
		item_t *item = list_get_instance(link, item_t, link);
		
		for (size_t i = 0; i < item->length; i++)
			putchar(item->data[i]);
		
		if (log != NULL) {
			for (size_t i = 0; i < item->length; i++)
				fputc(item->data[i], log);
			
			fflush(log);
			fsync(fileno(log));
		}
		
		free(item->data);
		free(item);
	}
	
	fclose(log);
	return EOK;
}

/** Kernel notification handler
 *
 * Receives kernel klog notifications.
 *
<<<<<<< HEAD
 * @param callid	IPC call ID
 * @param call		IPC call structure
 * @param arg		Local argument
=======
 * @param callid IPC call ID
 * @param call   IPC call structure
 * @param arg    Local argument
>>>>>>> f1fae414
 *
 */
static void notification_received(ipc_callid_t callid, ipc_call_t *call)
{
	/*
	 * Make sure we process only a single notification
	 * at any time to limit the chance of the consumer
	 * starving.
	 *
	 * Note: Usually the automatic masking of the klog
	 * notifications on the kernel side does the trick
	 * of limiting the chance of accidentally copying
	 * the same data multiple times. However, due to
	 * the non-blocking architecture of klog notifications,
	 * this possibility cannot be generally avoided.
	 */
	
	fibril_mutex_lock(&mtx);
	
	size_t klog_start = (size_t) IPC_GET_ARG1(*call);
	size_t klog_len = (size_t) IPC_GET_ARG2(*call);
	size_t klog_stored = (size_t) IPC_GET_ARG3(*call);
	
	size_t offset = (klog_start + klog_len - klog_stored) % klog_length;
	
	/* Copy data from the ring buffer */
	if (offset + klog_stored >= klog_length) {
		size_t split = klog_length - offset;
		
		producer(split, klog + offset);
		producer(klog_stored - split, klog);
	} else
		producer(klog_stored, klog + offset);
	
	event_unmask(EVENT_KLOG);
	fibril_mutex_unlock(&mtx);
}

int main(int argc, char *argv[])
{
	size_t pages;
	int rc = sysinfo_get_value("klog.pages", &pages);
	if (rc != EOK) {
		fprintf(stderr, "%s: Unable to get number of klog pages\n",
		    NAME);
		return rc;
	}
	
	uintptr_t faddr;
	rc = sysinfo_get_value("klog.faddr", &faddr);
	if (rc != EOK) {
		fprintf(stderr, "%s: Unable to get klog physical address\n",
		    NAME);
		return rc;
	}
	
	size_t size = pages * PAGE_SIZE;
	klog_length = size / sizeof(wchar_t);
	
	klog = (wchar_t *) as_get_mappable_page(size);
	if (klog == NULL) {
		fprintf(stderr, "%s: Unable to allocate virtual memory area\n",
		    NAME);
		return ENOMEM;
	}
	
	rc = physmem_map((void *) faddr, (void *) klog, pages,
	    AS_AREA_READ | AS_AREA_CACHEABLE);
	if (rc != EOK) {
		fprintf(stderr, "%s: Unable to map klog\n", NAME);
		return rc;
	}
	
	prodcons_initialize(&pc);
	async_set_interrupt_received(notification_received);
	rc = event_subscribe(EVENT_KLOG, 0);
	if (rc != EOK) {
		fprintf(stderr, "%s: Unable to register klog notifications\n",
		    NAME);
		return rc;
	}
	
	fid_t fid = fibril_create(consumer, NULL);
	if (!fid) {
		fprintf(stderr, "%s: Unable to create consumer fibril\n",
		    NAME);
		return ENOMEM;
	}
	
	fibril_add_ready(fid);
	event_unmask(EVENT_KLOG);
	klog_update();
	
	task_retval(0);
	async_manager();
	
	return 0;
}

/** @}
 */<|MERGE_RESOLUTION|>--- conflicted
+++ resolved
@@ -142,15 +142,9 @@
  *
  * Receives kernel klog notifications.
  *
-<<<<<<< HEAD
- * @param callid	IPC call ID
- * @param call		IPC call structure
- * @param arg		Local argument
-=======
  * @param callid IPC call ID
  * @param call   IPC call structure
  * @param arg    Local argument
->>>>>>> f1fae414
  *
  */
 static void notification_received(ipc_callid_t callid, ipc_call_t *call)
