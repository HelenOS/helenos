/*
 * Copyright (c) 2024 Jiri Svoboda
 * Copyright (c) 2005 Martin Decky
 * All rights reserved.
 *
 * Redistribution and use in source and binary forms, with or without
 * modification, are permitted provided that the following conditions
 * are met:
 *
 * - Redistributions of source code must retain the above copyright
 *   notice, this list of conditions and the following disclaimer.
 * - Redistributions in binary form must reproduce the above copyright
 *   notice, this list of conditions and the following disclaimer in the
 *   documentation and/or other materials provided with the distribution.
 * - The name of the author may not be used to endorse or promote products
 *   derived from this software without specific prior written permission.
 *
 * THIS SOFTWARE IS PROVIDED BY THE AUTHOR ``AS IS'' AND ANY EXPRESS OR
 * IMPLIED WARRANTIES, INCLUDING, BUT NOT LIMITED TO, THE IMPLIED WARRANTIES
 * OF MERCHANTABILITY AND FITNESS FOR A PARTICULAR PURPOSE ARE DISCLAIMED.
 * IN NO EVENT SHALL THE AUTHOR BE LIABLE FOR ANY DIRECT, INDIRECT,
 * INCIDENTAL, SPECIAL, EXEMPLARY, OR CONSEQUENTIAL DAMAGES (INCLUDING, BUT
 * NOT LIMITED TO, PROCUREMENT OF SUBSTITUTE GOODS OR SERVICES; LOSS OF USE,
 * DATA, OR PROFITS; OR BUSINESS INTERRUPTION) HOWEVER CAUSED AND ON ANY
 * THEORY OF LIABILITY, WHETHER IN CONTRACT, STRICT LIABILITY, OR TORT
 * (INCLUDING NEGLIGENCE OR OTHERWISE) ARISING IN ANY WAY OUT OF THE USE OF
 * THIS SOFTWARE, EVEN IF ADVISED OF THE POSSIBILITY OF SUCH DAMAGE.
 */

/** @addtogroup init
 * @{
 */
/**
 * @file
 */

#include <stdio.h>
#include <stdarg.h>
#include <vfs/vfs.h>
#include <stdbool.h>
#include <errno.h>
#include <task.h>
#include <stdlib.h>
#include <macros.h>
#include <str.h>
#include <loc.h>
#include <str_error.h>
#include <io/logctl.h>
#include <vfs/vfs.h>
#include "untar.h"
#include "init.h"

#define BANNER_LEFT   "######> "
#define BANNER_RIGHT  " <######"

#define ROOT_DEVICE       "bd/initrd"
#define ROOT_MOUNT_POINT  "/"

#define srv_start(path, ...) \
	srv_startl(path, path, ##__VA_ARGS__, NULL)

/** Print banner */
static void info_print(void)
{
	printf("%s: HelenOS init\n", NAME);
}

static void oom_check(errno_t rc, const char *path)
{
	if (rc == ENOMEM) {
		printf("%sOut-of-memory condition detected%s\n", BANNER_LEFT,
		    BANNER_RIGHT);
		printf("%sBailing out of the boot process after %s%s\n",
		    BANNER_LEFT, path, BANNER_RIGHT);
		printf("%sMore physical memory is required%s\n", BANNER_LEFT,
		    BANNER_RIGHT);
		exit(ENOMEM);
	}
}

/** Report mount operation success */
static bool mount_report(const char *desc, const char *mntpt,
    const char *fstype, const char *dev, errno_t rc)
{
	switch (rc) {
	case EOK:
		if ((dev != NULL) && (str_cmp(dev, "") != 0))
			printf("%s: %s mounted on %s (%s at %s)\n", NAME, desc, mntpt,
			    fstype, dev);
		else
			printf("%s: %s mounted on %s (%s)\n", NAME, desc, mntpt, fstype);
		break;
	case EBUSY:
		printf("%s: %s already mounted on %s\n", NAME, desc, mntpt);
		return false;
	case ELIMIT:
		printf("%s: %s limit exceeded\n", NAME, desc);
		return false;
	case ENOENT:
		printf("%s: %s unknown type (%s)\n", NAME, desc, fstype);
		return false;
	default:
		printf("%s: %s not mounted on %s (%s)\n", NAME, desc, mntpt,
		    str_error(rc));
		return false;
	}

	return true;
}

/** Mount root file system
 *
 * The operation blocks until the root file system
 * server is ready for mounting.
 *
 * @param[in] fstype Root file system type.
 *
 * @return True on success.
 * @return False on failure.
 *
 */
static bool mount_root(const char *fstype)
{
	const char *root_device = "";

	if (str_cmp(fstype, "tmpfs") != 0)
		root_device = ROOT_DEVICE;

	errno_t rc = vfs_mount_path(ROOT_MOUNT_POINT, fstype, root_device, "",
	    IPC_FLAG_BLOCKING, 0);
	if (rc == EOK)
		logctl_set_root();

	bool ret = mount_report("Root file system", ROOT_MOUNT_POINT, fstype,
	    root_device, rc);

	rc = vfs_cwd_set(ROOT_MOUNT_POINT);
	if (rc != EOK) {
		printf("%s: Unable to set current directory to %s (%s)\n",
		    NAME, ROOT_MOUNT_POINT, str_error(ret));
		return false;
	}

	if ((ret) && (str_cmp(fstype, "tmpfs") == 0)) {
		printf("%s: Extracting root file system archive\n", NAME);
		ret = bd_untar(ROOT_DEVICE);
	}

	return ret;
}

static errno_t srv_startl(const char *path, ...)
{
	vfs_stat_t s;
	if (vfs_stat_path(path, &s) != EOK) {
		printf("%s: Unable to stat %s\n", NAME, path);
		return ENOENT;
	}

	printf("%s: Starting %s\n", NAME, path);

	va_list ap;
	const char *arg;
	int cnt = 0;

	va_start(ap, path);
	do {
		arg = va_arg(ap, const char *);
		cnt++;
	} while (arg != NULL);
	va_end(ap);

	va_start(ap, path);
	task_id_t id;
	task_wait_t wait;
	errno_t rc = task_spawn(&id, &wait, path, cnt, ap);
	va_end(ap);

	if (rc != EOK) {
		oom_check(rc, path);
		printf("%s: Error spawning %s (%s)\n", NAME, path,
		    str_error(rc));
		return rc;
	}

	if (!id) {
		printf("%s: Error spawning %s (invalid task id)\n", NAME,
		    path);
		return EINVAL;
	}

	task_exit_t texit;
	int retval;
	rc = task_wait(&wait, &texit, &retval);
	if (rc != EOK) {
		printf("%s: Error waiting for %s (%s)\n", NAME, path,
		    str_error(rc));
		return rc;
	}

	if (texit != TASK_EXIT_NORMAL) {
		printf("%s: Server %s failed to start (unexpectedly "
		    "terminated)\n", NAME, path);
		return EINVAL;
	}

	if (retval != 0)
		printf("%s: Server %s failed to start (exit code %d)\n", NAME,
		    path, retval);

	return retval == 0 ? EOK : EPARTY;
}

int main(int argc, char *argv[])
{
	info_print();

	if (!mount_root(STRING(RDFMT))) {
		printf("%s: Exiting\n", NAME);
		return 1;
	}

<<<<<<< HEAD
	/* Make sure file systems are running. */
	if (str_cmp(STRING(RDFMT), "tmpfs") != 0)
		srv_start("/srv/fs/tmpfs");
	if (str_cmp(STRING(RDFMT), "exfat") != 0)
		srv_start("/srv/fs/exfat");
	if (str_cmp(STRING(RDFMT), "fat") != 0)
		srv_start("/srv/fs/fat");
	srv_start("/srv/fs/cdfs");
	srv_start("/srv/fs/mfs");

	srv_start("/srv/klog");
	srv_start("/srv/fs/locfs");

	if (!mount_locfs()) {
		printf("%s: Exiting\n", NAME);
		return 2;
	}

	mount_tmpfs();

	srv_start("/srv/devman");
	srv_start("/srv/hid/s3c24xx_uart");
	srv_start("/srv/hid/s3c24xx_ts");

	srv_start("/srv/bd/vbd");
	srv_start("/srv/bd/hr");
	srv_start("/srv/volsrv");

	init_sysvol();

	srv_start("/srv/taskmon");

	srv_start("/srv/net/loopip");
	srv_start("/srv/net/ethip");
	srv_start("/srv/net/inetsrv");
	srv_start("/srv/net/tcp");
	srv_start("/srv/net/udp");
	srv_start("/srv/net/dnsrsrv");
	srv_start("/srv/net/dhcp");
	srv_start("/srv/net/nconfsrv");

	srv_start("/srv/clipboard");
	srv_start("/srv/hid/remcons");

	srv_start("/srv/hid/input", HID_INPUT);
	srv_start("/srv/hid/output", HID_OUTPUT);
	srv_start("/srv/audio/hound");

#ifdef CONFIG_WINSYS
	if (!config_key_exists("console")) {
		rc = display_server();
		if (rc == EOK) {
			app_start("/app/taskbar", NULL);
			app_start("/app/terminal", "-topleft");
		}
	}
#endif
	rc = console(HID_INPUT, HID_OUTPUT);
	if (rc == EOK) {
		getterm("term/vc0", "/app/bdsh", true);
		getterm("term/vc1", "/app/bdsh", false);
		getterm("term/vc2", "/app/bdsh", false);
		getterm("term/vc3", "/app/bdsh", false);
		getterm("term/vc4", "/app/bdsh", false);
		getterm("term/vc5", "/app/bdsh", false);
	}

=======
	/* System server takes over once root is mounted */
	srv_start("/srv/system");
>>>>>>> 4e1221c8
	return 0;
}

/** @}
 */<|MERGE_RESOLUTION|>--- conflicted
+++ resolved
@@ -220,78 +220,8 @@
 		return 1;
 	}
 
-<<<<<<< HEAD
-	/* Make sure file systems are running. */
-	if (str_cmp(STRING(RDFMT), "tmpfs") != 0)
-		srv_start("/srv/fs/tmpfs");
-	if (str_cmp(STRING(RDFMT), "exfat") != 0)
-		srv_start("/srv/fs/exfat");
-	if (str_cmp(STRING(RDFMT), "fat") != 0)
-		srv_start("/srv/fs/fat");
-	srv_start("/srv/fs/cdfs");
-	srv_start("/srv/fs/mfs");
-
-	srv_start("/srv/klog");
-	srv_start("/srv/fs/locfs");
-
-	if (!mount_locfs()) {
-		printf("%s: Exiting\n", NAME);
-		return 2;
-	}
-
-	mount_tmpfs();
-
-	srv_start("/srv/devman");
-	srv_start("/srv/hid/s3c24xx_uart");
-	srv_start("/srv/hid/s3c24xx_ts");
-
-	srv_start("/srv/bd/vbd");
-	srv_start("/srv/bd/hr");
-	srv_start("/srv/volsrv");
-
-	init_sysvol();
-
-	srv_start("/srv/taskmon");
-
-	srv_start("/srv/net/loopip");
-	srv_start("/srv/net/ethip");
-	srv_start("/srv/net/inetsrv");
-	srv_start("/srv/net/tcp");
-	srv_start("/srv/net/udp");
-	srv_start("/srv/net/dnsrsrv");
-	srv_start("/srv/net/dhcp");
-	srv_start("/srv/net/nconfsrv");
-
-	srv_start("/srv/clipboard");
-	srv_start("/srv/hid/remcons");
-
-	srv_start("/srv/hid/input", HID_INPUT);
-	srv_start("/srv/hid/output", HID_OUTPUT);
-	srv_start("/srv/audio/hound");
-
-#ifdef CONFIG_WINSYS
-	if (!config_key_exists("console")) {
-		rc = display_server();
-		if (rc == EOK) {
-			app_start("/app/taskbar", NULL);
-			app_start("/app/terminal", "-topleft");
-		}
-	}
-#endif
-	rc = console(HID_INPUT, HID_OUTPUT);
-	if (rc == EOK) {
-		getterm("term/vc0", "/app/bdsh", true);
-		getterm("term/vc1", "/app/bdsh", false);
-		getterm("term/vc2", "/app/bdsh", false);
-		getterm("term/vc3", "/app/bdsh", false);
-		getterm("term/vc4", "/app/bdsh", false);
-		getterm("term/vc5", "/app/bdsh", false);
-	}
-
-=======
 	/* System server takes over once root is mounted */
 	srv_start("/srv/system");
->>>>>>> 4e1221c8
 	return 0;
 }
 
