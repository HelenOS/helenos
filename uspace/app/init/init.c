--- conflicted
+++ resolved
@@ -285,16 +285,10 @@
 	task_wait_t wait;
 	errno_t rc = task_spawnl(&id, &wait, app, app, display_svc, NULL);
 	if (rc != EOK) {
-<<<<<<< HEAD
 		oom_check(rc, app);
-		printf("%s: Error spawning %s %s (%s)\n", NAME, app,
-		    winreg, str_error(rc));
-		return rc;
-=======
 		printf("%s: Error spawning %s (%s)\n", NAME, app,
 		    str_error(rc));
 		return -1;
->>>>>>> 1a1c75ed
 	}
 
 	task_exit_t texit;
